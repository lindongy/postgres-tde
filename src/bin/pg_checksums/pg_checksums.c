/*-------------------------------------------------------------------------
 *
 * pg_checksums.c
 *	  Checks, enables or disables page level checksums for an offline
 *	  cluster
 *
 * Copyright (c) 2010-2021, PostgreSQL Global Development Group
 *
 * IDENTIFICATION
 *	  src/bin/pg_checksums/pg_checksums.c
 *
 *-------------------------------------------------------------------------
 */

#include "postgres_fe.h"

#include <dirent.h>
#include <time.h>
#include <sys/stat.h>
#include <unistd.h>

#include "access/xlog_internal.h"
#include "common/controldata_utils.h"
#include "common/file_perm.h"
#include "common/file_utils.h"
#include "common/logging.h"
#include "getopt_long.h"
#include "pg_getopt.h"
#include "storage/bufpage.h"
#include "storage/checksum.h"
#include "storage/checksum_impl.h"


static int64 files = 0;
static int64 blocks = 0;
static int64 badblocks = 0;
static ControlFileData *ControlFile;

static char *only_filenode = NULL;
static bool do_sync = true;
static bool verbose = false;
static bool showprogress = false;

typedef enum
{
	PG_MODE_CHECK,
	PG_MODE_DISABLE,
	PG_MODE_ENABLE
} PgChecksumMode;

/*
 * Filename components.
 *
 * XXX: fd.h is not declared here as frontend side code is not able to
 * interact with the backend-side definitions for the various fsync
 * wrappers.
 */
#define PG_TEMP_FILES_DIR "pgsql_tmp"
#define PG_TEMP_FILE_PREFIX "pgsql_tmp"

static PgChecksumMode mode = PG_MODE_CHECK;

static const char *progname;

/*
 * Progress status information.
 */
int64		total_size = 0;
int64		current_size = 0;
static pg_time_t last_progress_report = 0;

static void
usage(void)
{
	printf(_("%s enables, disables, or verifies data checksums in a PostgreSQL database cluster.\n\n"), progname);
	printf(_("Usage:\n"));
	printf(_("  %s [OPTION]... [DATADIR]\n"), progname);
	printf(_("\nOptions:\n"));
	printf(_(" [-D, --pgdata=]DATADIR    data directory\n"));
	printf(_("  -c, --check              check data checksums (default)\n"));
	printf(_("  -d, --disable            disable data checksums\n"));
	printf(_("  -e, --enable             enable data checksums\n"));
	printf(_("  -f, --filenode=FILENODE  check only relation with specified filenode\n"));
	printf(_("  -N, --no-sync            do not wait for changes to be written safely to disk\n"));
	printf(_("  -P, --progress           show progress information\n"));
	printf(_("  -v, --verbose            output verbose messages\n"));
	printf(_("  -V, --version            output version information, then exit\n"));
	printf(_("  -?, --help               show this help, then exit\n"));
	printf(_("\nIf no data directory (DATADIR) is specified, "
			 "the environment variable PGDATA\nis used.\n\n"));
	printf(_("Report bugs to <%s>.\n"), PACKAGE_BUGREPORT);
	printf(_("%s home page: <%s>\n"), PACKAGE_NAME, PACKAGE_URL);
}

/*
 * Definition of one element part of an exclusion list, used for files
 * to exclude from checksum validation.  "name" is the name of the file
 * or path to check for exclusion.  If "match_prefix" is true, any items
 * matching the name as prefix are excluded.
 */
struct exclude_list_item
{
	const char *name;
	bool		match_prefix;
};

/*
 * List of files excluded from checksum validation.
 *
 * Note: this list should be kept in sync with what basebackup.c includes.
 */
static const struct exclude_list_item skip[] = {
	{"pg_control", false},
	{"pg_filenode.map", false},
	{"pg_internal.init", true},
	{"PG_VERSION", false},
#ifdef EXEC_BACKEND
	{"config_exec_params", true},
#endif
	{NULL, false}
};

/*
 * Report current progress status.  Parts borrowed from
 * src/bin/pg_basebackup/pg_basebackup.c.
 */
static void
progress_report(bool finished)
{
	int			percent;
	char		total_size_str[32];
	char		current_size_str[32];
	pg_time_t	now;

	Assert(showprogress);

	now = time(NULL);
	if (now == last_progress_report && !finished)
		return;					/* Max once per second */

	/* Save current time */
	last_progress_report = now;

	/* Adjust total size if current_size is larger */
	if (current_size > total_size)
		total_size = current_size;

	/* Calculate current percentage of size done */
	percent = total_size ? (int) ((current_size) * 100 / total_size) : 0;

	/*
	 * Separate step to keep platform-dependent format code out of
	 * translatable strings.  And we only test for INT64_FORMAT availability
	 * in snprintf, not fprintf.
	 */
	snprintf(total_size_str, sizeof(total_size_str), INT64_FORMAT,
			 total_size / (1024 * 1024));
	snprintf(current_size_str, sizeof(current_size_str), INT64_FORMAT,
			 current_size / (1024 * 1024));

	fprintf(stderr, _("%*s/%s MB (%d%%) computed"),
			(int) strlen(current_size_str), current_size_str, total_size_str,
			percent);

	/*
	 * Stay on the same line if reporting to a terminal and we're not done
	 * yet.
	 */
	fputc((!finished && isatty(fileno(stderr))) ? '\r' : '\n', stderr);
}

static bool
skipfile(const char *fn)
{
	int			excludeIdx;

	for (excludeIdx = 0; skip[excludeIdx].name != NULL; excludeIdx++)
	{
		int			cmplen = strlen(skip[excludeIdx].name);

		if (!skip[excludeIdx].match_prefix)
			cmplen++;
		if (strncmp(skip[excludeIdx].name, fn, cmplen) == 0)
			return true;
	}

	return false;
}

static void
scan_file(const char *fn, BlockNumber first_blkno)
{
	PGAlignedBlock buf;
	PageHeader	header = (PageHeader) buf.data;
	int			f;
	BlockNumber blockno;
	int			flags;

	Assert(mode == PG_MODE_ENABLE ||
		   mode == PG_MODE_CHECK);

	flags = (mode == PG_MODE_ENABLE) ? O_RDWR : O_RDONLY;
	f = open(fn, PG_BINARY | flags, 0);

	if (f < 0)
	{
		pg_log_error("could not open file \"%s\": %m", fn);
		exit(1);
	}

	files++;

	for (blockno = 0;; blockno++)
	{
		uint16		csum;
		int			r = read(f, buf.data, BLCKSZ);

		if (r == 0)
			break;
		if (r != BLCKSZ)
		{
			if (r < 0)
				pg_log_error("could not read block %u in file \"%s\": %m",
							 blockno, fn);
			else
				pg_log_error("could not read block %u in file \"%s\": read %d of %d",
							 blockno, fn, r, BLCKSZ);
			exit(1);
		}
		blocks++;

		/*
		 * Since the file size is counted as total_size for progress status
		 * information, the sizes of all pages including new ones in the file
		 * should be counted as current_size. Otherwise the progress reporting
		 * calculated using those counters may not reach 100%.
		 */
		current_size += r;

		/* New pages have no checksum yet */
		if (PageIsNew(header))
			continue;

<<<<<<< HEAD
		csum = pg_checksum_page(buf.data, blockno + first_blkno);
		current_size += r;
=======
		csum = pg_checksum_page(buf.data, blockno + segmentno * RELSEG_SIZE);
>>>>>>> ff516792
		if (mode == PG_MODE_CHECK)
		{
			if (csum != header->pd_checksum)
			{
				if (ControlFile->data_checksum_version == PG_DATA_CHECKSUM_VERSION)
					pg_log_error("checksum verification failed in file \"%s\", block %u: calculated checksum %X but block contains %X",
								 fn, blockno, csum, header->pd_checksum);
				badblocks++;
			}
		}
		else if (mode == PG_MODE_ENABLE)
		{
			int			w;

			/* Set checksum in page header */
			header->pd_checksum = csum;

			/* Seek back to beginning of block */
			if (lseek(f, -BLCKSZ, SEEK_CUR) < 0)
			{
				pg_log_error("seek failed for block %u in file \"%s\": %m", blockno, fn);
				exit(1);
			}

			/* Write block with checksum */
			w = write(f, buf.data, BLCKSZ);
			if (w != BLCKSZ)
			{
				if (w < 0)
					pg_log_error("could not write block %u in file \"%s\": %m",
								 blockno, fn);
				else
					pg_log_error("could not write block %u in file \"%s\": wrote %d of %d",
								 blockno, fn, w, BLCKSZ);
				exit(1);
			}
		}

		if (showprogress)
			progress_report(false);
	}

	if (verbose)
	{
		if (mode == PG_MODE_CHECK)
			pg_log_info("checksums verified in file \"%s\"", fn);
		if (mode == PG_MODE_ENABLE)
			pg_log_info("checksums enabled in file \"%s\"", fn);
	}

	close(f);
}

/*
 * Scan the given directory for items which can be checksummed and
 * operate on each one of them.  If "sizeonly" is true, the size of
 * all the items which have checksums is computed and returned back
 * to the caller without operating on the files.  This is used to compile
 * the total size of the data directory for progress reports.
 */
static int64
scan_directory(const char *basedir, const char *subdir, bool sizeonly)
{
	int64		dirsize = 0;
	char		path[MAXPGPATH];
	DIR		   *dir;
	struct dirent *de;

	snprintf(path, sizeof(path), "%s/%s", basedir, subdir);
	dir = opendir(path);
	if (!dir)
	{
		pg_log_error("could not open directory \"%s\": %m", path);
		exit(1);
	}
	while ((de = readdir(dir)) != NULL)
	{
		char		fn[MAXPGPATH];
		struct stat st;

		if (strcmp(de->d_name, ".") == 0 ||
			strcmp(de->d_name, "..") == 0)
			continue;

		/* Skip temporary files */
		if (strncmp(de->d_name,
					PG_TEMP_FILE_PREFIX,
					strlen(PG_TEMP_FILE_PREFIX)) == 0)
			continue;

		/* Skip temporary folders */
		if (strncmp(de->d_name,
					PG_TEMP_FILES_DIR,
					strlen(PG_TEMP_FILES_DIR)) == 0)
			continue;

		snprintf(fn, sizeof(fn), "%s/%s", path, de->d_name);
		if (lstat(fn, &st) < 0)
		{
			pg_log_error("could not stat file \"%s\": %m", fn);
			exit(1);
		}
		if (S_ISREG(st.st_mode))
		{
			char		fnonly[MAXPGPATH];
			char	   *forkpath,
					   *segmentpath;
			BlockNumber first_blkno;

			if (skipfile(de->d_name))
				continue;

			/*
			 * Cut off at the segment boundary (".") to get the segment number
			 * in order to mix it into the checksum. Then also cut off at the
			 * fork boundary, to get the filenode the file belongs to for
			 * filtering.
			 */
			strlcpy(fnonly, de->d_name, sizeof(fnonly));
			segmentpath = strchr(fnonly, '.');
			if (segmentpath != NULL)
			{
				char	   *end;

				*segmentpath++ = '\0';
				if (strstr(segmentpath, "undo"))
					first_blkno = strtol(segmentpath, &end, 16) / BLCKSZ;
				else
					first_blkno = strtol(segmentpath, &end, 10) * RELSEG_SIZE;
				if (*end != '\0')
				{
					pg_log_error("invalid segment number in file name \"%s\"",
								 fn);
					exit(1);
				}
			}
			else
				first_blkno = 0;

			forkpath = strchr(fnonly, '_');
			if (forkpath != NULL)
				*forkpath++ = '\0';

			if (only_filenode && strcmp(only_filenode, fnonly) != 0)
				/* filenode not to be included */
				continue;

			dirsize += st.st_size;

			/*
			 * No need to work on the file when calculating only the size of
			 * the items in the data folder.
			 */
			if (!sizeonly)
				scan_file(fn, first_blkno);
		}
#ifndef WIN32
		else if (S_ISDIR(st.st_mode) || S_ISLNK(st.st_mode))
#else
		else if (S_ISDIR(st.st_mode) || pgwin32_is_junction(fn))
#endif
		{
			/*
			 * If going through the entries of pg_tblspc, we assume to operate
			 * on tablespace locations where only TABLESPACE_VERSION_DIRECTORY
			 * is valid, resolving the linked locations and dive into them
			 * directly.
			 */
			if (strncmp("pg_tblspc", subdir, strlen("pg_tblspc")) == 0)
			{
				char		tblspc_path[MAXPGPATH];
				struct stat tblspc_st;

				/*
				 * Resolve tablespace location path and check whether
				 * TABLESPACE_VERSION_DIRECTORY exists.  Not finding a valid
				 * location is unexpected, since there should be no orphaned
				 * links and no links pointing to something else than a
				 * directory.
				 */
				snprintf(tblspc_path, sizeof(tblspc_path), "%s/%s/%s",
						 path, de->d_name, TABLESPACE_VERSION_DIRECTORY);

				if (lstat(tblspc_path, &tblspc_st) < 0)
				{
					pg_log_error("could not stat file \"%s\": %m",
								 tblspc_path);
					exit(1);
				}

				/*
				 * Move backwards once as the scan needs to happen for the
				 * contents of TABLESPACE_VERSION_DIRECTORY.
				 */
				snprintf(tblspc_path, sizeof(tblspc_path), "%s/%s",
						 path, de->d_name);

				/* Looks like a valid tablespace location */
				dirsize += scan_directory(tblspc_path,
										  TABLESPACE_VERSION_DIRECTORY,
										  sizeonly);
			}
			else
			{
				dirsize += scan_directory(path, de->d_name, sizeonly);
			}
		}
	}
	closedir(dir);
	return dirsize;
}

int
main(int argc, char *argv[])
{
	static struct option long_options[] = {
		{"check", no_argument, NULL, 'c'},
		{"pgdata", required_argument, NULL, 'D'},
		{"disable", no_argument, NULL, 'd'},
		{"enable", no_argument, NULL, 'e'},
		{"filenode", required_argument, NULL, 'f'},
		{"no-sync", no_argument, NULL, 'N'},
		{"progress", no_argument, NULL, 'P'},
		{"verbose", no_argument, NULL, 'v'},
		{NULL, 0, NULL, 0}
	};

	char	   *DataDir = NULL;
	int			c;
	int			option_index;
	bool		crc_ok;

	pg_logging_init(argv[0]);
	set_pglocale_pgservice(argv[0], PG_TEXTDOMAIN("pg_checksums"));
	progname = get_progname(argv[0]);

	if (argc > 1)
	{
		if (strcmp(argv[1], "--help") == 0 || strcmp(argv[1], "-?") == 0)
		{
			usage();
			exit(0);
		}
		if (strcmp(argv[1], "--version") == 0 || strcmp(argv[1], "-V") == 0)
		{
			puts("pg_checksums (PostgreSQL) " PG_VERSION);
			exit(0);
		}
	}

	while ((c = getopt_long(argc, argv, "cD:deNPf:v", long_options, &option_index)) != -1)
	{
		switch (c)
		{
			case 'c':
				mode = PG_MODE_CHECK;
				break;
			case 'd':
				mode = PG_MODE_DISABLE;
				break;
			case 'e':
				mode = PG_MODE_ENABLE;
				break;
			case 'f':
				if (atoi(optarg) == 0)
				{
					pg_log_error("invalid filenode specification, must be numeric: %s", optarg);
					exit(1);
				}
				only_filenode = pstrdup(optarg);
				break;
			case 'N':
				do_sync = false;
				break;
			case 'v':
				verbose = true;
				break;
			case 'D':
				DataDir = optarg;
				break;
			case 'P':
				showprogress = true;
				break;
			default:
				fprintf(stderr, _("Try \"%s --help\" for more information.\n"), progname);
				exit(1);
		}
	}

	if (DataDir == NULL)
	{
		if (optind < argc)
			DataDir = argv[optind++];
		else
			DataDir = getenv("PGDATA");

		/* If no DataDir was specified, and none could be found, error out */
		if (DataDir == NULL)
		{
			pg_log_error("no data directory specified");
			fprintf(stderr, _("Try \"%s --help\" for more information.\n"), progname);
			exit(1);
		}
	}

	/* Complain if any arguments remain */
	if (optind < argc)
	{
		pg_log_error("too many command-line arguments (first is \"%s\")",
					 argv[optind]);
		fprintf(stderr, _("Try \"%s --help\" for more information.\n"),
				progname);
		exit(1);
	}

	/* filenode checking only works in --check mode */
	if (mode != PG_MODE_CHECK && only_filenode)
	{
		pg_log_error("option -f/--filenode can only be used with --check");
		fprintf(stderr, _("Try \"%s --help\" for more information.\n"),
				progname);
		exit(1);
	}

	/* Read the control file and check compatibility */
	ControlFile = get_controlfile(DataDir, &crc_ok);
	if (!crc_ok)
	{
		pg_log_error("pg_control CRC value is incorrect");
		exit(1);
	}

	if (ControlFile->pg_control_version != PG_CONTROL_VERSION)
	{
		pg_log_error("cluster is not compatible with this version of pg_checksums");
		exit(1);
	}

	if (ControlFile->blcksz != BLCKSZ)
	{
		pg_log_error("database cluster is not compatible");
		fprintf(stderr, _("The database cluster was initialized with block size %u, but pg_checksums was compiled with block size %u.\n"),
				ControlFile->blcksz, BLCKSZ);
		exit(1);
	}

	/*
	 * Check if cluster is running.  A clean shutdown is required to avoid
	 * random checksum failures caused by torn pages.  Note that this doesn't
	 * guard against someone starting the cluster concurrently.
	 */
	if (ControlFile->state != DB_SHUTDOWNED &&
		ControlFile->state != DB_SHUTDOWNED_IN_RECOVERY)
	{
		pg_log_error("cluster must be shut down");
		exit(1);
	}

	if (ControlFile->data_checksum_version == 0 &&
		mode == PG_MODE_CHECK)
	{
		pg_log_error("data checksums are not enabled in cluster");
		exit(1);
	}

	if (ControlFile->data_checksum_version == 0 &&
		mode == PG_MODE_DISABLE)
	{
		pg_log_error("data checksums are already disabled in cluster");
		exit(1);
	}

	if (ControlFile->data_checksum_version > 0 &&
		mode == PG_MODE_ENABLE)
	{
		pg_log_error("data checksums are already enabled in cluster");
		exit(1);
	}

	/* Operate on all files if checking or enabling checksums */
	if (mode == PG_MODE_CHECK || mode == PG_MODE_ENABLE)
	{
		/*
		 * If progress status information is requested, we need to scan the
		 * directory tree twice: once to know how much total data needs to be
		 * processed and once to do the real work.
		 */
		if (showprogress)
		{
			total_size = scan_directory(DataDir, "global", true);
			total_size += scan_directory(DataDir, "base", true);
			total_size += scan_directory(DataDir, "pg_tblspc", true);
		}

		(void) scan_directory(DataDir, "global", false);
		(void) scan_directory(DataDir, "base", false);
		(void) scan_directory(DataDir, "pg_tblspc", false);

		if (showprogress)
			progress_report(true);

		printf(_("Checksum operation completed\n"));
		printf(_("Files scanned:  %s\n"), psprintf(INT64_FORMAT, files));
		printf(_("Blocks scanned: %s\n"), psprintf(INT64_FORMAT, blocks));
		if (mode == PG_MODE_CHECK)
		{
			printf(_("Bad checksums:  %s\n"), psprintf(INT64_FORMAT, badblocks));
			printf(_("Data checksum version: %u\n"), ControlFile->data_checksum_version);

			if (badblocks > 0)
				exit(1);
		}
	}

	/*
	 * Finally make the data durable on disk if enabling or disabling
	 * checksums.  Flush first the data directory for safety, and then update
	 * the control file to keep the switch consistent.
	 */
	if (mode == PG_MODE_ENABLE || mode == PG_MODE_DISABLE)
	{
		ControlFile->data_checksum_version =
			(mode == PG_MODE_ENABLE) ? PG_DATA_CHECKSUM_VERSION : 0;

		if (do_sync)
		{
			pg_log_info("syncing data directory");
			fsync_pgdata(DataDir, PG_VERSION_NUM);
		}

		pg_log_info("updating control file");
		update_controlfile(DataDir, ControlFile, do_sync);

		if (verbose)
			printf(_("Data checksum version: %u\n"), ControlFile->data_checksum_version);
		if (mode == PG_MODE_ENABLE)
			printf(_("Checksums enabled in cluster\n"));
		else
			printf(_("Checksums disabled in cluster\n"));
	}

	return 0;
}<|MERGE_RESOLUTION|>--- conflicted
+++ resolved
@@ -241,12 +241,7 @@
 		if (PageIsNew(header))
 			continue;
 
-<<<<<<< HEAD
 		csum = pg_checksum_page(buf.data, blockno + first_blkno);
-		current_size += r;
-=======
-		csum = pg_checksum_page(buf.data, blockno + segmentno * RELSEG_SIZE);
->>>>>>> ff516792
 		if (mode == PG_MODE_CHECK)
 		{
 			if (csum != header->pd_checksum)
