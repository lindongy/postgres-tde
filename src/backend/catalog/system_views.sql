/*
 * PostgreSQL System Views
 *
 * Copyright (c) 1996-2021, PostgreSQL Global Development Group
 *
 * src/backend/catalog/system_views.sql
 *
 * Note: this file is read in single-user -j mode, which means that the
 * command terminator is semicolon-newline-newline; whenever the backend
 * sees that, it stops and executes what it's got.  If you write a lot of
 * statements without empty lines between, they'll all get quoted to you
 * in any error message about one of them, so don't do that.  Also, you
 * cannot write a semicolon immediately followed by an empty line in a
 * string literal (including a function body!) or a multiline comment.
 */

CREATE VIEW pg_roles AS
    SELECT
        rolname,
        rolsuper,
        rolinherit,
        rolcreaterole,
        rolcreatedb,
        rolcanlogin,
        rolreplication,
        rolconnlimit,
        '********'::text as rolpassword,
        rolvaliduntil,
        rolbypassrls,
        setconfig as rolconfig,
        pg_authid.oid
    FROM pg_authid LEFT JOIN pg_db_role_setting s
    ON (pg_authid.oid = setrole AND setdatabase = 0);

CREATE VIEW pg_shadow AS
    SELECT
        rolname AS usename,
        pg_authid.oid AS usesysid,
        rolcreatedb AS usecreatedb,
        rolsuper AS usesuper,
        rolreplication AS userepl,
        rolbypassrls AS usebypassrls,
        rolpassword AS passwd,
        rolvaliduntil AS valuntil,
        setconfig AS useconfig
    FROM pg_authid LEFT JOIN pg_db_role_setting s
    ON (pg_authid.oid = setrole AND setdatabase = 0)
    WHERE rolcanlogin;

REVOKE ALL ON pg_shadow FROM public;

CREATE VIEW pg_group AS
    SELECT
        rolname AS groname,
        oid AS grosysid,
        ARRAY(SELECT member FROM pg_auth_members WHERE roleid = oid) AS grolist
    FROM pg_authid
    WHERE NOT rolcanlogin;

CREATE VIEW pg_user AS
    SELECT
        usename,
        usesysid,
        usecreatedb,
        usesuper,
        userepl,
        usebypassrls,
        '********'::text as passwd,
        valuntil,
        useconfig
    FROM pg_shadow;

CREATE VIEW pg_policies AS
    SELECT
        N.nspname AS schemaname,
        C.relname AS tablename,
        pol.polname AS policyname,
        CASE
            WHEN pol.polpermissive THEN
                'PERMISSIVE'
            ELSE
                'RESTRICTIVE'
        END AS permissive,
        CASE
            WHEN pol.polroles = '{0}' THEN
                string_to_array('public', '')
            ELSE
                ARRAY
                (
                    SELECT rolname
                    FROM pg_catalog.pg_authid
                    WHERE oid = ANY (pol.polroles) ORDER BY 1
                )
        END AS roles,
        CASE pol.polcmd
            WHEN 'r' THEN 'SELECT'
            WHEN 'a' THEN 'INSERT'
            WHEN 'w' THEN 'UPDATE'
            WHEN 'd' THEN 'DELETE'
            WHEN '*' THEN 'ALL'
        END AS cmd,
        pg_catalog.pg_get_expr(pol.polqual, pol.polrelid) AS qual,
        pg_catalog.pg_get_expr(pol.polwithcheck, pol.polrelid) AS with_check
    FROM pg_catalog.pg_policy pol
    JOIN pg_catalog.pg_class C ON (C.oid = pol.polrelid)
    LEFT JOIN pg_catalog.pg_namespace N ON (N.oid = C.relnamespace);

CREATE VIEW pg_rules AS
    SELECT
        N.nspname AS schemaname,
        C.relname AS tablename,
        R.rulename AS rulename,
        pg_get_ruledef(R.oid) AS definition
    FROM (pg_rewrite R JOIN pg_class C ON (C.oid = R.ev_class))
        LEFT JOIN pg_namespace N ON (N.oid = C.relnamespace)
    WHERE R.rulename != '_RETURN';

CREATE VIEW pg_views AS
    SELECT
        N.nspname AS schemaname,
        C.relname AS viewname,
        pg_get_userbyid(C.relowner) AS viewowner,
        pg_get_viewdef(C.oid) AS definition
    FROM pg_class C LEFT JOIN pg_namespace N ON (N.oid = C.relnamespace)
    WHERE C.relkind = 'v';

CREATE VIEW pg_tables AS
    SELECT
        N.nspname AS schemaname,
        C.relname AS tablename,
        pg_get_userbyid(C.relowner) AS tableowner,
        T.spcname AS tablespace,
        C.relhasindex AS hasindexes,
        C.relhasrules AS hasrules,
        C.relhastriggers AS hastriggers,
        C.relrowsecurity AS rowsecurity
    FROM pg_class C LEFT JOIN pg_namespace N ON (N.oid = C.relnamespace)
         LEFT JOIN pg_tablespace T ON (T.oid = C.reltablespace)
    WHERE C.relkind IN ('r', 'p');

CREATE VIEW pg_matviews AS
    SELECT
        N.nspname AS schemaname,
        C.relname AS matviewname,
        pg_get_userbyid(C.relowner) AS matviewowner,
        T.spcname AS tablespace,
        C.relhasindex AS hasindexes,
        C.relispopulated AS ispopulated,
        pg_get_viewdef(C.oid) AS definition
    FROM pg_class C LEFT JOIN pg_namespace N ON (N.oid = C.relnamespace)
         LEFT JOIN pg_tablespace T ON (T.oid = C.reltablespace)
    WHERE C.relkind = 'm';

CREATE VIEW pg_indexes AS
    SELECT
        N.nspname AS schemaname,
        C.relname AS tablename,
        I.relname AS indexname,
        T.spcname AS tablespace,
        pg_get_indexdef(I.oid) AS indexdef
    FROM pg_index X JOIN pg_class C ON (C.oid = X.indrelid)
         JOIN pg_class I ON (I.oid = X.indexrelid)
         LEFT JOIN pg_namespace N ON (N.oid = C.relnamespace)
         LEFT JOIN pg_tablespace T ON (T.oid = I.reltablespace)
    WHERE C.relkind IN ('r', 'm', 'p') AND I.relkind IN ('i', 'I');

CREATE VIEW pg_sequences AS
    SELECT
        N.nspname AS schemaname,
        C.relname AS sequencename,
        pg_get_userbyid(C.relowner) AS sequenceowner,
        S.seqtypid::regtype AS data_type,
        S.seqstart AS start_value,
        S.seqmin AS min_value,
        S.seqmax AS max_value,
        S.seqincrement AS increment_by,
        S.seqcycle AS cycle,
        S.seqcache AS cache_size,
        CASE
            WHEN has_sequence_privilege(C.oid, 'SELECT,USAGE'::text)
                THEN pg_sequence_last_value(C.oid)
            ELSE NULL
        END AS last_value
    FROM pg_sequence S JOIN pg_class C ON (C.oid = S.seqrelid)
         LEFT JOIN pg_namespace N ON (N.oid = C.relnamespace)
    WHERE NOT pg_is_other_temp_schema(N.oid)
          AND relkind = 'S';

CREATE VIEW pg_stats WITH (security_barrier) AS
    SELECT
        nspname AS schemaname,
        relname AS tablename,
        attname AS attname,
        stainherit AS inherited,
        stanullfrac AS null_frac,
        stawidth AS avg_width,
        stadistinct AS n_distinct,
        CASE
            WHEN stakind1 = 1 THEN stavalues1
            WHEN stakind2 = 1 THEN stavalues2
            WHEN stakind3 = 1 THEN stavalues3
            WHEN stakind4 = 1 THEN stavalues4
            WHEN stakind5 = 1 THEN stavalues5
        END AS most_common_vals,
        CASE
            WHEN stakind1 = 1 THEN stanumbers1
            WHEN stakind2 = 1 THEN stanumbers2
            WHEN stakind3 = 1 THEN stanumbers3
            WHEN stakind4 = 1 THEN stanumbers4
            WHEN stakind5 = 1 THEN stanumbers5
        END AS most_common_freqs,
        CASE
            WHEN stakind1 = 2 THEN stavalues1
            WHEN stakind2 = 2 THEN stavalues2
            WHEN stakind3 = 2 THEN stavalues3
            WHEN stakind4 = 2 THEN stavalues4
            WHEN stakind5 = 2 THEN stavalues5
        END AS histogram_bounds,
        CASE
            WHEN stakind1 = 3 THEN stanumbers1[1]
            WHEN stakind2 = 3 THEN stanumbers2[1]
            WHEN stakind3 = 3 THEN stanumbers3[1]
            WHEN stakind4 = 3 THEN stanumbers4[1]
            WHEN stakind5 = 3 THEN stanumbers5[1]
        END AS correlation,
        CASE
            WHEN stakind1 = 4 THEN stavalues1
            WHEN stakind2 = 4 THEN stavalues2
            WHEN stakind3 = 4 THEN stavalues3
            WHEN stakind4 = 4 THEN stavalues4
            WHEN stakind5 = 4 THEN stavalues5
        END AS most_common_elems,
        CASE
            WHEN stakind1 = 4 THEN stanumbers1
            WHEN stakind2 = 4 THEN stanumbers2
            WHEN stakind3 = 4 THEN stanumbers3
            WHEN stakind4 = 4 THEN stanumbers4
            WHEN stakind5 = 4 THEN stanumbers5
        END AS most_common_elem_freqs,
        CASE
            WHEN stakind1 = 5 THEN stanumbers1
            WHEN stakind2 = 5 THEN stanumbers2
            WHEN stakind3 = 5 THEN stanumbers3
            WHEN stakind4 = 5 THEN stanumbers4
            WHEN stakind5 = 5 THEN stanumbers5
        END AS elem_count_histogram
    FROM pg_statistic s JOIN pg_class c ON (c.oid = s.starelid)
         JOIN pg_attribute a ON (c.oid = attrelid AND attnum = s.staattnum)
         LEFT JOIN pg_namespace n ON (n.oid = c.relnamespace)
    WHERE NOT attisdropped
    AND has_column_privilege(c.oid, a.attnum, 'select')
    AND (c.relrowsecurity = false OR NOT row_security_active(c.oid));

REVOKE ALL ON pg_statistic FROM public;

CREATE VIEW pg_stats_ext WITH (security_barrier) AS
    SELECT cn.nspname AS schemaname,
           c.relname AS tablename,
           sn.nspname AS statistics_schemaname,
           s.stxname AS statistics_name,
           pg_get_userbyid(s.stxowner) AS statistics_owner,
           ( SELECT array_agg(a.attname ORDER BY a.attnum)
             FROM unnest(s.stxkeys) k
                  JOIN pg_attribute a
                       ON (a.attrelid = s.stxrelid AND a.attnum = k)
           ) AS attnames,
           pg_get_statisticsobjdef_expressions(s.oid) as exprs,
           s.stxkind AS kinds,
           sd.stxdndistinct AS n_distinct,
           sd.stxddependencies AS dependencies,
           m.most_common_vals,
           m.most_common_val_nulls,
           m.most_common_freqs,
           m.most_common_base_freqs
    FROM pg_statistic_ext s JOIN pg_class c ON (c.oid = s.stxrelid)
         JOIN pg_statistic_ext_data sd ON (s.oid = sd.stxoid)
         LEFT JOIN pg_namespace cn ON (cn.oid = c.relnamespace)
         LEFT JOIN pg_namespace sn ON (sn.oid = s.stxnamespace)
         LEFT JOIN LATERAL
                   ( SELECT array_agg(values) AS most_common_vals,
                            array_agg(nulls) AS most_common_val_nulls,
                            array_agg(frequency) AS most_common_freqs,
                            array_agg(base_frequency) AS most_common_base_freqs
                     FROM pg_mcv_list_items(sd.stxdmcv)
                   ) m ON sd.stxdmcv IS NOT NULL
    WHERE NOT EXISTS
              ( SELECT 1
                FROM unnest(stxkeys) k
                     JOIN pg_attribute a
                          ON (a.attrelid = s.stxrelid AND a.attnum = k)
                WHERE NOT has_column_privilege(c.oid, a.attnum, 'select') )
    AND (c.relrowsecurity = false OR NOT row_security_active(c.oid));

CREATE VIEW pg_stats_ext_exprs WITH (security_barrier) AS
    SELECT cn.nspname AS schemaname,
           c.relname AS tablename,
           sn.nspname AS statistics_schemaname,
           s.stxname AS statistics_name,
           pg_get_userbyid(s.stxowner) AS statistics_owner,
           stat.expr,
           (stat.a).stanullfrac AS null_frac,
           (stat.a).stawidth AS avg_width,
           (stat.a).stadistinct AS n_distinct,
           (CASE
               WHEN (stat.a).stakind1 = 1 THEN (stat.a).stavalues1
               WHEN (stat.a).stakind2 = 1 THEN (stat.a).stavalues2
               WHEN (stat.a).stakind3 = 1 THEN (stat.a).stavalues3
               WHEN (stat.a).stakind4 = 1 THEN (stat.a).stavalues4
               WHEN (stat.a).stakind5 = 1 THEN (stat.a).stavalues5
           END) AS most_common_vals,
           (CASE
               WHEN (stat.a).stakind1 = 1 THEN (stat.a).stanumbers1
               WHEN (stat.a).stakind2 = 1 THEN (stat.a).stanumbers2
               WHEN (stat.a).stakind3 = 1 THEN (stat.a).stanumbers3
               WHEN (stat.a).stakind4 = 1 THEN (stat.a).stanumbers4
               WHEN (stat.a).stakind5 = 1 THEN (stat.a).stanumbers5
           END) AS most_common_freqs,
           (CASE
               WHEN (stat.a).stakind1 = 2 THEN (stat.a).stavalues1
               WHEN (stat.a).stakind2 = 2 THEN (stat.a).stavalues2
               WHEN (stat.a).stakind3 = 2 THEN (stat.a).stavalues3
               WHEN (stat.a).stakind4 = 2 THEN (stat.a).stavalues4
               WHEN (stat.a).stakind5 = 2 THEN (stat.a).stavalues5
           END) AS histogram_bounds,
           (CASE
               WHEN (stat.a).stakind1 = 3 THEN (stat.a).stanumbers1[1]
               WHEN (stat.a).stakind2 = 3 THEN (stat.a).stanumbers2[1]
               WHEN (stat.a).stakind3 = 3 THEN (stat.a).stanumbers3[1]
               WHEN (stat.a).stakind4 = 3 THEN (stat.a).stanumbers4[1]
               WHEN (stat.a).stakind5 = 3 THEN (stat.a).stanumbers5[1]
           END) correlation,
           (CASE
               WHEN (stat.a).stakind1 = 4 THEN (stat.a).stavalues1
               WHEN (stat.a).stakind2 = 4 THEN (stat.a).stavalues2
               WHEN (stat.a).stakind3 = 4 THEN (stat.a).stavalues3
               WHEN (stat.a).stakind4 = 4 THEN (stat.a).stavalues4
               WHEN (stat.a).stakind5 = 4 THEN (stat.a).stavalues5
           END) AS most_common_elems,
           (CASE
               WHEN (stat.a).stakind1 = 4 THEN (stat.a).stanumbers1
               WHEN (stat.a).stakind2 = 4 THEN (stat.a).stanumbers2
               WHEN (stat.a).stakind3 = 4 THEN (stat.a).stanumbers3
               WHEN (stat.a).stakind4 = 4 THEN (stat.a).stanumbers4
               WHEN (stat.a).stakind5 = 4 THEN (stat.a).stanumbers5
           END) AS most_common_elem_freqs,
           (CASE
               WHEN (stat.a).stakind1 = 5 THEN (stat.a).stanumbers1
               WHEN (stat.a).stakind2 = 5 THEN (stat.a).stanumbers2
               WHEN (stat.a).stakind3 = 5 THEN (stat.a).stanumbers3
               WHEN (stat.a).stakind4 = 5 THEN (stat.a).stanumbers4
               WHEN (stat.a).stakind5 = 5 THEN (stat.a).stanumbers5
           END) AS elem_count_histogram
    FROM pg_statistic_ext s JOIN pg_class c ON (c.oid = s.stxrelid)
         LEFT JOIN pg_statistic_ext_data sd ON (s.oid = sd.stxoid)
         LEFT JOIN pg_namespace cn ON (cn.oid = c.relnamespace)
         LEFT JOIN pg_namespace sn ON (sn.oid = s.stxnamespace)
         JOIN LATERAL (
             SELECT unnest(pg_get_statisticsobjdef_expressions(s.oid)) AS expr,
                    unnest(sd.stxdexpr)::pg_statistic AS a
         ) stat ON (stat.expr IS NOT NULL);

-- unprivileged users may read pg_statistic_ext but not pg_statistic_ext_data
REVOKE ALL ON pg_statistic_ext_data FROM public;

CREATE VIEW pg_publication_tables AS
    SELECT
        P.pubname AS pubname,
        N.nspname AS schemaname,
        C.relname AS tablename
    FROM pg_publication P,
         LATERAL pg_get_publication_tables(P.pubname) GPT,
         pg_class C JOIN pg_namespace N ON (N.oid = C.relnamespace)
    WHERE C.oid = GPT.relid;

CREATE VIEW pg_locks AS
    SELECT * FROM pg_lock_status() AS L;

CREATE VIEW pg_cursors AS
    SELECT * FROM pg_cursor() AS C;

CREATE VIEW pg_available_extensions AS
    SELECT E.name, E.default_version, X.extversion AS installed_version,
           E.comment
      FROM pg_available_extensions() AS E
           LEFT JOIN pg_extension AS X ON E.name = X.extname;

CREATE VIEW pg_available_extension_versions AS
    SELECT E.name, E.version, (X.extname IS NOT NULL) AS installed,
           E.superuser, E.trusted, E.relocatable,
           E.schema, E.requires, E.comment
      FROM pg_available_extension_versions() AS E
           LEFT JOIN pg_extension AS X
             ON E.name = X.extname AND E.version = X.extversion;

CREATE VIEW pg_prepared_xacts AS
    SELECT P.transaction, P.gid, P.prepared,
           U.rolname AS owner, D.datname AS database
    FROM pg_prepared_xact() AS P
         LEFT JOIN pg_authid U ON P.ownerid = U.oid
         LEFT JOIN pg_database D ON P.dbid = D.oid;

CREATE VIEW pg_prepared_statements AS
    SELECT * FROM pg_prepared_statement() AS P;

CREATE VIEW pg_seclabels AS
SELECT
    l.objoid, l.classoid, l.objsubid,
    CASE WHEN rel.relkind IN ('r', 'p') THEN 'table'::text
         WHEN rel.relkind = 'v' THEN 'view'::text
         WHEN rel.relkind = 'm' THEN 'materialized view'::text
         WHEN rel.relkind = 'S' THEN 'sequence'::text
         WHEN rel.relkind = 'f' THEN 'foreign table'::text END AS objtype,
    rel.relnamespace AS objnamespace,
    CASE WHEN pg_table_is_visible(rel.oid)
         THEN quote_ident(rel.relname)
         ELSE quote_ident(nsp.nspname) || '.' || quote_ident(rel.relname)
         END AS objname,
    l.provider, l.label
FROM
    pg_seclabel l
    JOIN pg_class rel ON l.classoid = rel.tableoid AND l.objoid = rel.oid
    JOIN pg_namespace nsp ON rel.relnamespace = nsp.oid
WHERE
    l.objsubid = 0
UNION ALL
SELECT
    l.objoid, l.classoid, l.objsubid,
    'column'::text AS objtype,
    rel.relnamespace AS objnamespace,
    CASE WHEN pg_table_is_visible(rel.oid)
         THEN quote_ident(rel.relname)
         ELSE quote_ident(nsp.nspname) || '.' || quote_ident(rel.relname)
         END || '.' || att.attname AS objname,
    l.provider, l.label
FROM
    pg_seclabel l
    JOIN pg_class rel ON l.classoid = rel.tableoid AND l.objoid = rel.oid
    JOIN pg_attribute att
         ON rel.oid = att.attrelid AND l.objsubid = att.attnum
    JOIN pg_namespace nsp ON rel.relnamespace = nsp.oid
WHERE
    l.objsubid != 0
UNION ALL
SELECT
    l.objoid, l.classoid, l.objsubid,
    CASE pro.prokind
            WHEN 'a' THEN 'aggregate'::text
            WHEN 'f' THEN 'function'::text
            WHEN 'p' THEN 'procedure'::text
            WHEN 'w' THEN 'window'::text END AS objtype,
    pro.pronamespace AS objnamespace,
    CASE WHEN pg_function_is_visible(pro.oid)
         THEN quote_ident(pro.proname)
         ELSE quote_ident(nsp.nspname) || '.' || quote_ident(pro.proname)
    END || '(' || pg_catalog.pg_get_function_arguments(pro.oid) || ')' AS objname,
    l.provider, l.label
FROM
    pg_seclabel l
    JOIN pg_proc pro ON l.classoid = pro.tableoid AND l.objoid = pro.oid
    JOIN pg_namespace nsp ON pro.pronamespace = nsp.oid
WHERE
    l.objsubid = 0
UNION ALL
SELECT
    l.objoid, l.classoid, l.objsubid,
    CASE WHEN typ.typtype = 'd' THEN 'domain'::text
    ELSE 'type'::text END AS objtype,
    typ.typnamespace AS objnamespace,
    CASE WHEN pg_type_is_visible(typ.oid)
    THEN quote_ident(typ.typname)
    ELSE quote_ident(nsp.nspname) || '.' || quote_ident(typ.typname)
    END AS objname,
    l.provider, l.label
FROM
    pg_seclabel l
    JOIN pg_type typ ON l.classoid = typ.tableoid AND l.objoid = typ.oid
    JOIN pg_namespace nsp ON typ.typnamespace = nsp.oid
WHERE
    l.objsubid = 0
UNION ALL
SELECT
    l.objoid, l.classoid, l.objsubid,
    'large object'::text AS objtype,
    NULL::oid AS objnamespace,
    l.objoid::text AS objname,
    l.provider, l.label
FROM
    pg_seclabel l
    JOIN pg_largeobject_metadata lom ON l.objoid = lom.oid
WHERE
    l.classoid = 'pg_catalog.pg_largeobject'::regclass AND l.objsubid = 0
UNION ALL
SELECT
    l.objoid, l.classoid, l.objsubid,
    'language'::text AS objtype,
    NULL::oid AS objnamespace,
    quote_ident(lan.lanname) AS objname,
    l.provider, l.label
FROM
    pg_seclabel l
    JOIN pg_language lan ON l.classoid = lan.tableoid AND l.objoid = lan.oid
WHERE
    l.objsubid = 0
UNION ALL
SELECT
    l.objoid, l.classoid, l.objsubid,
    'schema'::text AS objtype,
    nsp.oid AS objnamespace,
    quote_ident(nsp.nspname) AS objname,
    l.provider, l.label
FROM
    pg_seclabel l
    JOIN pg_namespace nsp ON l.classoid = nsp.tableoid AND l.objoid = nsp.oid
WHERE
    l.objsubid = 0
UNION ALL
SELECT
    l.objoid, l.classoid, l.objsubid,
    'event trigger'::text AS objtype,
    NULL::oid AS objnamespace,
    quote_ident(evt.evtname) AS objname,
    l.provider, l.label
FROM
    pg_seclabel l
    JOIN pg_event_trigger evt ON l.classoid = evt.tableoid
        AND l.objoid = evt.oid
WHERE
    l.objsubid = 0
UNION ALL
SELECT
    l.objoid, l.classoid, l.objsubid,
    'publication'::text AS objtype,
    NULL::oid AS objnamespace,
    quote_ident(p.pubname) AS objname,
    l.provider, l.label
FROM
    pg_seclabel l
    JOIN pg_publication p ON l.classoid = p.tableoid AND l.objoid = p.oid
WHERE
    l.objsubid = 0
UNION ALL
SELECT
    l.objoid, l.classoid, 0::int4 AS objsubid,
    'subscription'::text AS objtype,
    NULL::oid AS objnamespace,
    quote_ident(s.subname) AS objname,
    l.provider, l.label
FROM
    pg_shseclabel l
    JOIN pg_subscription s ON l.classoid = s.tableoid AND l.objoid = s.oid
UNION ALL
SELECT
    l.objoid, l.classoid, 0::int4 AS objsubid,
    'database'::text AS objtype,
    NULL::oid AS objnamespace,
    quote_ident(dat.datname) AS objname,
    l.provider, l.label
FROM
    pg_shseclabel l
    JOIN pg_database dat ON l.classoid = dat.tableoid AND l.objoid = dat.oid
UNION ALL
SELECT
    l.objoid, l.classoid, 0::int4 AS objsubid,
    'tablespace'::text AS objtype,
    NULL::oid AS objnamespace,
    quote_ident(spc.spcname) AS objname,
    l.provider, l.label
FROM
    pg_shseclabel l
    JOIN pg_tablespace spc ON l.classoid = spc.tableoid AND l.objoid = spc.oid
UNION ALL
SELECT
    l.objoid, l.classoid, 0::int4 AS objsubid,
    'role'::text AS objtype,
    NULL::oid AS objnamespace,
    quote_ident(rol.rolname) AS objname,
    l.provider, l.label
FROM
    pg_shseclabel l
    JOIN pg_authid rol ON l.classoid = rol.tableoid AND l.objoid = rol.oid;

CREATE VIEW pg_settings AS
    SELECT * FROM pg_show_all_settings() AS A;

CREATE RULE pg_settings_u AS
    ON UPDATE TO pg_settings
    WHERE new.name = old.name DO
    SELECT set_config(old.name, new.setting, 'f');

CREATE RULE pg_settings_n AS
    ON UPDATE TO pg_settings
    DO INSTEAD NOTHING;

GRANT SELECT, UPDATE ON pg_settings TO PUBLIC;

CREATE VIEW pg_file_settings AS
   SELECT * FROM pg_show_all_file_settings() AS A;

REVOKE ALL ON pg_file_settings FROM PUBLIC;
REVOKE EXECUTE ON FUNCTION pg_show_all_file_settings() FROM PUBLIC;

CREATE VIEW pg_hba_file_rules AS
   SELECT * FROM pg_hba_file_rules() AS A;

REVOKE ALL ON pg_hba_file_rules FROM PUBLIC;
REVOKE EXECUTE ON FUNCTION pg_hba_file_rules() FROM PUBLIC;

CREATE VIEW pg_timezone_abbrevs AS
    SELECT * FROM pg_timezone_abbrevs();

CREATE VIEW pg_timezone_names AS
    SELECT * FROM pg_timezone_names();

CREATE VIEW pg_config AS
    SELECT * FROM pg_config();

REVOKE ALL ON pg_config FROM PUBLIC;
REVOKE EXECUTE ON FUNCTION pg_config() FROM PUBLIC;

CREATE VIEW pg_shmem_allocations AS
    SELECT * FROM pg_get_shmem_allocations();

REVOKE ALL ON pg_shmem_allocations FROM PUBLIC;
REVOKE EXECUTE ON FUNCTION pg_get_shmem_allocations() FROM PUBLIC;

CREATE VIEW pg_backend_memory_contexts AS
    SELECT * FROM pg_get_backend_memory_contexts();

REVOKE ALL ON pg_backend_memory_contexts FROM PUBLIC;
REVOKE EXECUTE ON FUNCTION pg_get_backend_memory_contexts() FROM PUBLIC;

-- Statistics views

CREATE VIEW pg_stat_all_tables AS
    SELECT
            C.oid AS relid,
            N.nspname AS schemaname,
            C.relname AS relname,
            pg_stat_get_numscans(C.oid) AS seq_scan,
            pg_stat_get_tuples_returned(C.oid) AS seq_tup_read,
            sum(pg_stat_get_numscans(I.indexrelid))::bigint AS idx_scan,
            sum(pg_stat_get_tuples_fetched(I.indexrelid))::bigint +
            pg_stat_get_tuples_fetched(C.oid) AS idx_tup_fetch,
            pg_stat_get_tuples_inserted(C.oid) AS n_tup_ins,
            pg_stat_get_tuples_updated(C.oid) AS n_tup_upd,
            pg_stat_get_tuples_deleted(C.oid) AS n_tup_del,
            pg_stat_get_tuples_hot_updated(C.oid) AS n_tup_hot_upd,
            pg_stat_get_live_tuples(C.oid) AS n_live_tup,
            pg_stat_get_dead_tuples(C.oid) AS n_dead_tup,
            pg_stat_get_mod_since_analyze(C.oid) AS n_mod_since_analyze,
            pg_stat_get_ins_since_vacuum(C.oid) AS n_ins_since_vacuum,
            pg_stat_get_last_vacuum_time(C.oid) as last_vacuum,
            pg_stat_get_last_autovacuum_time(C.oid) as last_autovacuum,
            pg_stat_get_last_analyze_time(C.oid) as last_analyze,
            pg_stat_get_last_autoanalyze_time(C.oid) as last_autoanalyze,
            pg_stat_get_vacuum_count(C.oid) AS vacuum_count,
            pg_stat_get_autovacuum_count(C.oid) AS autovacuum_count,
            pg_stat_get_analyze_count(C.oid) AS analyze_count,
            pg_stat_get_autoanalyze_count(C.oid) AS autoanalyze_count
    FROM pg_class C LEFT JOIN
         pg_index I ON C.oid = I.indrelid
         LEFT JOIN pg_namespace N ON (N.oid = C.relnamespace)
    WHERE C.relkind IN ('r', 't', 'm', 'p')
    GROUP BY C.oid, N.nspname, C.relname;

CREATE VIEW pg_stat_xact_all_tables AS
    SELECT
            C.oid AS relid,
            N.nspname AS schemaname,
            C.relname AS relname,
            pg_stat_get_xact_numscans(C.oid) AS seq_scan,
            pg_stat_get_xact_tuples_returned(C.oid) AS seq_tup_read,
            sum(pg_stat_get_xact_numscans(I.indexrelid))::bigint AS idx_scan,
            sum(pg_stat_get_xact_tuples_fetched(I.indexrelid))::bigint +
            pg_stat_get_xact_tuples_fetched(C.oid) AS idx_tup_fetch,
            pg_stat_get_xact_tuples_inserted(C.oid) AS n_tup_ins,
            pg_stat_get_xact_tuples_updated(C.oid) AS n_tup_upd,
            pg_stat_get_xact_tuples_deleted(C.oid) AS n_tup_del,
            pg_stat_get_xact_tuples_hot_updated(C.oid) AS n_tup_hot_upd
    FROM pg_class C LEFT JOIN
         pg_index I ON C.oid = I.indrelid
         LEFT JOIN pg_namespace N ON (N.oid = C.relnamespace)
    WHERE C.relkind IN ('r', 't', 'm', 'p')
    GROUP BY C.oid, N.nspname, C.relname;

CREATE VIEW pg_stat_sys_tables AS
    SELECT * FROM pg_stat_all_tables
    WHERE schemaname IN ('pg_catalog', 'information_schema') OR
          schemaname ~ '^pg_toast';

CREATE VIEW pg_stat_xact_sys_tables AS
    SELECT * FROM pg_stat_xact_all_tables
    WHERE schemaname IN ('pg_catalog', 'information_schema') OR
          schemaname ~ '^pg_toast';

CREATE VIEW pg_stat_user_tables AS
    SELECT * FROM pg_stat_all_tables
    WHERE schemaname NOT IN ('pg_catalog', 'information_schema') AND
          schemaname !~ '^pg_toast';

CREATE VIEW pg_stat_xact_user_tables AS
    SELECT * FROM pg_stat_xact_all_tables
    WHERE schemaname NOT IN ('pg_catalog', 'information_schema') AND
          schemaname !~ '^pg_toast';

CREATE VIEW pg_statio_all_tables AS
    SELECT
            C.oid AS relid,
            N.nspname AS schemaname,
            C.relname AS relname,
            pg_stat_get_blocks_fetched(C.oid) -
                    pg_stat_get_blocks_hit(C.oid) AS heap_blks_read,
            pg_stat_get_blocks_hit(C.oid) AS heap_blks_hit,
            sum(pg_stat_get_blocks_fetched(I.indexrelid) -
                    pg_stat_get_blocks_hit(I.indexrelid))::bigint AS idx_blks_read,
            sum(pg_stat_get_blocks_hit(I.indexrelid))::bigint AS idx_blks_hit,
            pg_stat_get_blocks_fetched(T.oid) -
                    pg_stat_get_blocks_hit(T.oid) AS toast_blks_read,
            pg_stat_get_blocks_hit(T.oid) AS toast_blks_hit,
            pg_stat_get_blocks_fetched(X.indexrelid) -
                    pg_stat_get_blocks_hit(X.indexrelid) AS tidx_blks_read,
            pg_stat_get_blocks_hit(X.indexrelid) AS tidx_blks_hit
    FROM pg_class C LEFT JOIN
            pg_index I ON C.oid = I.indrelid LEFT JOIN
            pg_class T ON C.reltoastrelid = T.oid LEFT JOIN
            pg_index X ON T.oid = X.indrelid
            LEFT JOIN pg_namespace N ON (N.oid = C.relnamespace)
    WHERE C.relkind IN ('r', 't', 'm')
    GROUP BY C.oid, N.nspname, C.relname, T.oid, X.indexrelid;

CREATE VIEW pg_statio_sys_tables AS
    SELECT * FROM pg_statio_all_tables
    WHERE schemaname IN ('pg_catalog', 'information_schema') OR
          schemaname ~ '^pg_toast';

CREATE VIEW pg_statio_user_tables AS
    SELECT * FROM pg_statio_all_tables
    WHERE schemaname NOT IN ('pg_catalog', 'information_schema') AND
          schemaname !~ '^pg_toast';

CREATE VIEW pg_stat_all_indexes AS
    SELECT
            C.oid AS relid,
            I.oid AS indexrelid,
            N.nspname AS schemaname,
            C.relname AS relname,
            I.relname AS indexrelname,
            pg_stat_get_numscans(I.oid) AS idx_scan,
            pg_stat_get_tuples_returned(I.oid) AS idx_tup_read,
            pg_stat_get_tuples_fetched(I.oid) AS idx_tup_fetch
    FROM pg_class C JOIN
            pg_index X ON C.oid = X.indrelid JOIN
            pg_class I ON I.oid = X.indexrelid
            LEFT JOIN pg_namespace N ON (N.oid = C.relnamespace)
    WHERE C.relkind IN ('r', 't', 'm');

CREATE VIEW pg_stat_sys_indexes AS
    SELECT * FROM pg_stat_all_indexes
    WHERE schemaname IN ('pg_catalog', 'information_schema') OR
          schemaname ~ '^pg_toast';

CREATE VIEW pg_stat_user_indexes AS
    SELECT * FROM pg_stat_all_indexes
    WHERE schemaname NOT IN ('pg_catalog', 'information_schema') AND
          schemaname !~ '^pg_toast';

CREATE VIEW pg_statio_all_indexes AS
    SELECT
            C.oid AS relid,
            I.oid AS indexrelid,
            N.nspname AS schemaname,
            C.relname AS relname,
            I.relname AS indexrelname,
            pg_stat_get_blocks_fetched(I.oid) -
                    pg_stat_get_blocks_hit(I.oid) AS idx_blks_read,
            pg_stat_get_blocks_hit(I.oid) AS idx_blks_hit
    FROM pg_class C JOIN
            pg_index X ON C.oid = X.indrelid JOIN
            pg_class I ON I.oid = X.indexrelid
            LEFT JOIN pg_namespace N ON (N.oid = C.relnamespace)
    WHERE C.relkind IN ('r', 't', 'm');

CREATE VIEW pg_statio_sys_indexes AS
    SELECT * FROM pg_statio_all_indexes
    WHERE schemaname IN ('pg_catalog', 'information_schema') OR
          schemaname ~ '^pg_toast';

CREATE VIEW pg_statio_user_indexes AS
    SELECT * FROM pg_statio_all_indexes
    WHERE schemaname NOT IN ('pg_catalog', 'information_schema') AND
          schemaname !~ '^pg_toast';

CREATE VIEW pg_statio_all_sequences AS
    SELECT
            C.oid AS relid,
            N.nspname AS schemaname,
            C.relname AS relname,
            pg_stat_get_blocks_fetched(C.oid) -
                    pg_stat_get_blocks_hit(C.oid) AS blks_read,
            pg_stat_get_blocks_hit(C.oid) AS blks_hit
    FROM pg_class C
            LEFT JOIN pg_namespace N ON (N.oid = C.relnamespace)
    WHERE C.relkind = 'S';

CREATE VIEW pg_statio_sys_sequences AS
    SELECT * FROM pg_statio_all_sequences
    WHERE schemaname IN ('pg_catalog', 'information_schema') OR
          schemaname ~ '^pg_toast';

CREATE VIEW pg_statio_user_sequences AS
    SELECT * FROM pg_statio_all_sequences
    WHERE schemaname NOT IN ('pg_catalog', 'information_schema') AND
          schemaname !~ '^pg_toast';

CREATE VIEW pg_stat_activity AS
    SELECT
            S.datid AS datid,
            D.datname AS datname,
            S.pid,
            S.leader_pid,
            S.usesysid,
            U.rolname AS usename,
            S.application_name,
            S.client_addr,
            S.client_hostname,
            S.client_port,
            S.backend_start,
            S.xact_start,
            S.query_start,
            S.state_change,
            S.wait_event_type,
            S.wait_event,
            S.state,
            S.backend_xid,
            s.backend_xmin,
            S.query_id,
            S.query,
            S.backend_type
    FROM pg_stat_get_activity(NULL) AS S
        LEFT JOIN pg_database AS D ON (S.datid = D.oid)
        LEFT JOIN pg_authid AS U ON (S.usesysid = U.oid);

CREATE VIEW pg_stat_replication AS
    SELECT
            S.pid,
            S.usesysid,
            U.rolname AS usename,
            S.application_name,
            S.client_addr,
            S.client_hostname,
            S.client_port,
            S.backend_start,
            S.backend_xmin,
            W.state,
            W.sent_lsn,
            W.write_lsn,
            W.flush_lsn,
            W.replay_lsn,
            W.write_lag,
            W.flush_lag,
            W.replay_lag,
            W.sync_priority,
            W.sync_state,
            W.reply_time
    FROM pg_stat_get_activity(NULL) AS S
        JOIN pg_stat_get_wal_senders() AS W ON (S.pid = W.pid)
        LEFT JOIN pg_authid AS U ON (S.usesysid = U.oid);

CREATE VIEW pg_stat_slru AS
    SELECT
            s.name,
            s.blks_zeroed,
            s.blks_hit,
            s.blks_read,
            s.blks_written,
            s.blks_exists,
            s.flushes,
            s.truncates,
            s.stats_reset
    FROM pg_stat_get_slru() s;

CREATE VIEW pg_stat_wal_receiver AS
    SELECT
            s.pid,
            s.status,
            s.receive_start_lsn,
            s.receive_start_tli,
            s.written_lsn,
            s.flushed_lsn,
            s.received_tli,
            s.last_msg_send_time,
            s.last_msg_receipt_time,
            s.latest_end_lsn,
            s.latest_end_time,
            s.slot_name,
            s.sender_host,
            s.sender_port,
            s.conninfo
    FROM pg_stat_get_wal_receiver() s
    WHERE s.pid IS NOT NULL;

CREATE VIEW pg_stat_subscription AS
    SELECT
            su.oid AS subid,
            su.subname,
            st.pid,
            st.relid,
            st.received_lsn,
            st.last_msg_send_time,
            st.last_msg_receipt_time,
            st.latest_end_lsn,
            st.latest_end_time
    FROM pg_subscription su
            LEFT JOIN pg_stat_get_subscription(NULL) st
                      ON (st.subid = su.oid);

CREATE VIEW pg_stat_ssl AS
    SELECT
            S.pid,
            S.ssl,
            S.sslversion AS version,
            S.sslcipher AS cipher,
            S.sslbits AS bits,
            S.ssl_client_dn AS client_dn,
            S.ssl_client_serial AS client_serial,
            S.ssl_issuer_dn AS issuer_dn
    FROM pg_stat_get_activity(NULL) AS S
    WHERE S.client_port IS NOT NULL;

CREATE VIEW pg_stat_gssapi AS
    SELECT
            S.pid,
            S.gss_auth AS gss_authenticated,
            S.gss_princ AS principal,
            S.gss_enc AS encrypted
    FROM pg_stat_get_activity(NULL) AS S
    WHERE S.client_port IS NOT NULL;

CREATE VIEW pg_replication_slots AS
    SELECT
            L.slot_name,
            L.plugin,
            L.slot_type,
            L.datoid,
            D.datname AS database,
            L.temporary,
            L.active,
            L.active_pid,
            L.xmin,
            L.catalog_xmin,
            L.restart_lsn,
            L.confirmed_flush_lsn,
            L.wal_status,
            L.safe_wal_size,
            L.two_phase
    FROM pg_get_replication_slots() AS L
            LEFT JOIN pg_database D ON (L.datoid = D.oid);

CREATE VIEW pg_stat_replication_slots AS
    SELECT
            s.slot_name,
            s.spill_txns,
            s.spill_count,
            s.spill_bytes,
            s.stream_txns,
            s.stream_count,
            s.stream_bytes,
            s.total_txns,
            s.total_bytes,
            s.stats_reset
    FROM pg_replication_slots as r,
        LATERAL pg_stat_get_replication_slot(slot_name) as s
    WHERE r.datoid IS NOT NULL; -- excluding physical slots

CREATE VIEW pg_stat_database AS
    SELECT
            D.oid AS datid,
            D.datname AS datname,
                CASE
                    WHEN (D.oid = (0)::oid) THEN 0
                    ELSE pg_stat_get_db_numbackends(D.oid)
                END AS numbackends,
            pg_stat_get_db_xact_commit(D.oid) AS xact_commit,
            pg_stat_get_db_xact_rollback(D.oid) AS xact_rollback,
            pg_stat_get_db_blocks_fetched(D.oid) -
                    pg_stat_get_db_blocks_hit(D.oid) AS blks_read,
            pg_stat_get_db_blocks_hit(D.oid) AS blks_hit,
            pg_stat_get_db_tuples_returned(D.oid) AS tup_returned,
            pg_stat_get_db_tuples_fetched(D.oid) AS tup_fetched,
            pg_stat_get_db_tuples_inserted(D.oid) AS tup_inserted,
            pg_stat_get_db_tuples_updated(D.oid) AS tup_updated,
            pg_stat_get_db_tuples_deleted(D.oid) AS tup_deleted,
            pg_stat_get_db_conflict_all(D.oid) AS conflicts,
            pg_stat_get_db_temp_files(D.oid) AS temp_files,
            pg_stat_get_db_temp_bytes(D.oid) AS temp_bytes,
            pg_stat_get_db_deadlocks(D.oid) AS deadlocks,
            pg_stat_get_db_checksum_failures(D.oid) AS checksum_failures,
            pg_stat_get_db_checksum_last_failure(D.oid) AS checksum_last_failure,
            pg_stat_get_db_blk_read_time(D.oid) AS blk_read_time,
            pg_stat_get_db_blk_write_time(D.oid) AS blk_write_time,
            pg_stat_get_db_session_time(D.oid) AS session_time,
            pg_stat_get_db_active_time(D.oid) AS active_time,
            pg_stat_get_db_idle_in_transaction_time(D.oid) AS idle_in_transaction_time,
            pg_stat_get_db_sessions(D.oid) AS sessions,
            pg_stat_get_db_sessions_abandoned(D.oid) AS sessions_abandoned,
            pg_stat_get_db_sessions_fatal(D.oid) AS sessions_fatal,
            pg_stat_get_db_sessions_killed(D.oid) AS sessions_killed,
            pg_stat_get_db_stat_reset_time(D.oid) AS stats_reset
    FROM (
        SELECT 0 AS oid, NULL::name AS datname
        UNION ALL
        SELECT oid, datname FROM pg_database
    ) D;

CREATE VIEW pg_stat_database_conflicts AS
    SELECT
            D.oid AS datid,
            D.datname AS datname,
            pg_stat_get_db_conflict_tablespace(D.oid) AS confl_tablespace,
            pg_stat_get_db_conflict_lock(D.oid) AS confl_lock,
            pg_stat_get_db_conflict_snapshot(D.oid) AS confl_snapshot,
            pg_stat_get_db_conflict_bufferpin(D.oid) AS confl_bufferpin,
            pg_stat_get_db_conflict_startup_deadlock(D.oid) AS confl_deadlock
    FROM pg_database D;

CREATE VIEW pg_stat_user_functions AS
    SELECT
            P.oid AS funcid,
            N.nspname AS schemaname,
            P.proname AS funcname,
            pg_stat_get_function_calls(P.oid) AS calls,
            pg_stat_get_function_total_time(P.oid) AS total_time,
            pg_stat_get_function_self_time(P.oid) AS self_time
    FROM pg_proc P LEFT JOIN pg_namespace N ON (N.oid = P.pronamespace)
    WHERE P.prolang != 12  -- fast check to eliminate built-in functions
          AND pg_stat_get_function_calls(P.oid) IS NOT NULL;

CREATE VIEW pg_stat_xact_user_functions AS
    SELECT
            P.oid AS funcid,
            N.nspname AS schemaname,
            P.proname AS funcname,
            pg_stat_get_xact_function_calls(P.oid) AS calls,
            pg_stat_get_xact_function_total_time(P.oid) AS total_time,
            pg_stat_get_xact_function_self_time(P.oid) AS self_time
    FROM pg_proc P LEFT JOIN pg_namespace N ON (N.oid = P.pronamespace)
    WHERE P.prolang != 12  -- fast check to eliminate built-in functions
          AND pg_stat_get_xact_function_calls(P.oid) IS NOT NULL;

CREATE VIEW pg_stat_archiver AS
    SELECT
        s.archived_count,
        s.last_archived_wal,
        s.last_archived_time,
        s.failed_count,
        s.last_failed_wal,
        s.last_failed_time,
        s.stats_reset
    FROM pg_stat_get_archiver() s;

CREATE VIEW pg_stat_bgwriter AS
    SELECT
        pg_stat_get_bgwriter_timed_checkpoints() AS checkpoints_timed,
        pg_stat_get_bgwriter_requested_checkpoints() AS checkpoints_req,
        pg_stat_get_checkpoint_write_time() AS checkpoint_write_time,
        pg_stat_get_checkpoint_sync_time() AS checkpoint_sync_time,
        pg_stat_get_bgwriter_buf_written_checkpoints() AS buffers_checkpoint,
        pg_stat_get_bgwriter_buf_written_clean() AS buffers_clean,
        pg_stat_get_bgwriter_maxwritten_clean() AS maxwritten_clean,
        pg_stat_get_buf_written_backend() AS buffers_backend,
        pg_stat_get_buf_fsync_backend() AS buffers_backend_fsync,
        pg_stat_get_buf_alloc() AS buffers_alloc,
        pg_stat_get_bgwriter_stat_reset_time() AS stats_reset;

CREATE VIEW pg_stat_wal AS
    SELECT
        w.wal_records,
        w.wal_fpi,
        w.wal_bytes,
        w.wal_buffers_full,
        w.wal_write,
        w.wal_sync,
        w.wal_write_time,
        w.wal_sync_time,
        w.stats_reset
    FROM pg_stat_get_wal() w;

CREATE VIEW pg_stat_progress_analyze AS
    SELECT
        S.pid AS pid, S.datid AS datid, D.datname AS datname,
        CAST(S.relid AS oid) AS relid,
        CASE S.param1 WHEN 0 THEN 'initializing'
                      WHEN 1 THEN 'acquiring sample rows'
                      WHEN 2 THEN 'acquiring inherited sample rows'
                      WHEN 3 THEN 'computing statistics'
                      WHEN 4 THEN 'computing extended statistics'
                      WHEN 5 THEN 'finalizing analyze'
                      END AS phase,
        S.param2 AS sample_blks_total,
        S.param3 AS sample_blks_scanned,
        S.param4 AS ext_stats_total,
        S.param5 AS ext_stats_computed,
        S.param6 AS child_tables_total,
        S.param7 AS child_tables_done,
        CAST(S.param8 AS oid) AS current_child_table_relid
    FROM pg_stat_get_progress_info('ANALYZE') AS S
        LEFT JOIN pg_database D ON S.datid = D.oid;

CREATE VIEW pg_stat_progress_vacuum AS
    SELECT
        S.pid AS pid, S.datid AS datid, D.datname AS datname,
        S.relid AS relid,
        CASE S.param1 WHEN 0 THEN 'initializing'
                      WHEN 1 THEN 'scanning heap'
                      WHEN 2 THEN 'vacuuming indexes'
                      WHEN 3 THEN 'vacuuming heap'
                      WHEN 4 THEN 'cleaning up indexes'
                      WHEN 5 THEN 'truncating heap'
                      WHEN 6 THEN 'performing final cleanup'
                      END AS phase,
        S.param2 AS heap_blks_total, S.param3 AS heap_blks_scanned,
        S.param4 AS heap_blks_vacuumed, S.param5 AS index_vacuum_count,
        S.param6 AS max_dead_tuples, S.param7 AS num_dead_tuples
    FROM pg_stat_get_progress_info('VACUUM') AS S
        LEFT JOIN pg_database D ON S.datid = D.oid;

CREATE VIEW pg_stat_progress_cluster AS
    SELECT
        S.pid AS pid,
        S.datid AS datid,
        D.datname AS datname,
        S.relid AS relid,
        CASE S.param1 WHEN 1 THEN 'CLUSTER'
                      WHEN 2 THEN 'VACUUM FULL'
                      END AS command,
        CASE S.param2 WHEN 0 THEN 'initializing'
                      WHEN 1 THEN 'seq scanning heap'
                      WHEN 2 THEN 'index scanning heap'
                      WHEN 3 THEN 'sorting tuples'
                      WHEN 4 THEN 'writing new heap'
                      WHEN 5 THEN 'swapping relation files'
                      WHEN 6 THEN 'rebuilding index'
                      WHEN 7 THEN 'performing final cleanup'
                      END AS phase,
        CAST(S.param3 AS oid) AS cluster_index_relid,
        S.param4 AS heap_tuples_scanned,
        S.param5 AS heap_tuples_written,
        S.param6 AS heap_blks_total,
        S.param7 AS heap_blks_scanned,
        S.param8 AS index_rebuild_count
    FROM pg_stat_get_progress_info('CLUSTER') AS S
        LEFT JOIN pg_database D ON S.datid = D.oid;

CREATE VIEW pg_stat_progress_create_index AS
    SELECT
        S.pid AS pid, S.datid AS datid, D.datname AS datname,
        S.relid AS relid,
        CAST(S.param7 AS oid) AS index_relid,
        CASE S.param1 WHEN 1 THEN 'CREATE INDEX'
                      WHEN 2 THEN 'CREATE INDEX CONCURRENTLY'
                      WHEN 3 THEN 'REINDEX'
                      WHEN 4 THEN 'REINDEX CONCURRENTLY'
                      END AS command,
        CASE S.param10 WHEN 0 THEN 'initializing'
                       WHEN 1 THEN 'waiting for writers before build'
                       WHEN 2 THEN 'building index' ||
                           COALESCE((': ' || pg_indexam_progress_phasename(S.param9::oid, S.param11)),
                                    '')
                       WHEN 3 THEN 'waiting for writers before validation'
                       WHEN 4 THEN 'index validation: scanning index'
                       WHEN 5 THEN 'index validation: sorting tuples'
                       WHEN 6 THEN 'index validation: scanning table'
                       WHEN 7 THEN 'waiting for old snapshots'
                       WHEN 8 THEN 'waiting for readers before marking dead'
                       WHEN 9 THEN 'waiting for readers before dropping'
                       END as phase,
        S.param4 AS lockers_total,
        S.param5 AS lockers_done,
        S.param6 AS current_locker_pid,
        S.param16 AS blocks_total,
        S.param17 AS blocks_done,
        S.param12 AS tuples_total,
        S.param13 AS tuples_done,
        S.param14 AS partitions_total,
        S.param15 AS partitions_done
    FROM pg_stat_get_progress_info('CREATE INDEX') AS S
        LEFT JOIN pg_database D ON S.datid = D.oid;

CREATE VIEW pg_stat_progress_basebackup AS
    SELECT
        S.pid AS pid,
        CASE S.param1 WHEN 0 THEN 'initializing'
                      WHEN 1 THEN 'waiting for checkpoint to finish'
                      WHEN 2 THEN 'estimating backup size'
                      WHEN 3 THEN 'streaming database files'
                      WHEN 4 THEN 'waiting for wal archiving to finish'
                      WHEN 5 THEN 'transferring wal files'
                      END AS phase,
        CASE S.param2 WHEN -1 THEN NULL ELSE S.param2 END AS backup_total,
        S.param3 AS backup_streamed,
        S.param4 AS tablespaces_total,
        S.param5 AS tablespaces_streamed
    FROM pg_stat_get_progress_info('BASEBACKUP') AS S;


CREATE VIEW pg_stat_progress_copy AS
    SELECT
        S.pid AS pid, S.datid AS datid, D.datname AS datname,
        S.relid AS relid,
        CASE S.param5 WHEN 1 THEN 'COPY FROM'
                      WHEN 2 THEN 'COPY TO'
                      END AS command,
        CASE S.param6 WHEN 1 THEN 'FILE'
                      WHEN 2 THEN 'PROGRAM'
                      WHEN 3 THEN 'PIPE'
                      WHEN 4 THEN 'CALLBACK'
                      END AS "type",
        S.param1 AS bytes_processed,
        S.param2 AS bytes_total,
        S.param3 AS tuples_processed,
        S.param4 AS tuples_excluded
    FROM pg_stat_get_progress_info('COPY') AS S
        LEFT JOIN pg_database D ON S.datid = D.oid;

CREATE VIEW pg_user_mappings AS
    SELECT
        U.oid       AS umid,
        S.oid       AS srvid,
        S.srvname   AS srvname,
        U.umuser    AS umuser,
        CASE WHEN U.umuser = 0 THEN
            'public'
        ELSE
            A.rolname
        END AS usename,
        CASE WHEN (U.umuser <> 0 AND A.rolname = current_user
                     AND (pg_has_role(S.srvowner, 'USAGE')
                          OR has_server_privilege(S.oid, 'USAGE')))
                    OR (U.umuser = 0 AND pg_has_role(S.srvowner, 'USAGE'))
                    OR (SELECT rolsuper FROM pg_authid WHERE rolname = current_user)
                    THEN U.umoptions
                 ELSE NULL END AS umoptions
    FROM pg_user_mapping U
        JOIN pg_foreign_server S ON (U.umserver = S.oid)
        LEFT JOIN pg_authid A ON (A.oid = U.umuser);

REVOKE ALL ON pg_user_mapping FROM public;

CREATE VIEW pg_replication_origin_status AS
    SELECT *
    FROM pg_show_replication_origin_status();

REVOKE ALL ON pg_replication_origin_status FROM public;

-- All columns of pg_subscription except subconninfo are readable.
REVOKE ALL ON pg_subscription FROM public;
GRANT SELECT (subdbid, subname, subowner, subenabled, subbinary, substream, subslotname, subpublications)
<<<<<<< HEAD
    ON pg_subscription TO public;


CREATE VIEW pg_stat_undo_logs AS
    SELECT *
    FROM pg_stat_get_undo_logs();

CREATE VIEW pg_stat_undo_chunks AS
SELECT	c.logno, c.start, c.prev, c.size, c.discarded,
	c.type, c.type_header
FROM pg_stat_get_undo_logs() l,
     pg_get_undo_log_chunks(l.discard, l.insert) c
ORDER BY c.logno;

CREATE VIEW pg_stat_undo_records AS
SELECT	r.start, r.size, r.rmid, r.desc
FROM pg_stat_get_undo_logs() l,
     pg_get_undo_log_records(l.discard, l.insert) r
ORDER BY r.start;

--
-- We have a few function definitions in here, too.
-- At some point there might be enough to justify breaking them out into
-- a separate "system_functions.sql" file.
--

-- Tsearch debug function.  Defined here because it'd be pretty unwieldy
-- to put it into pg_proc.h

CREATE FUNCTION ts_debug(IN config regconfig, IN document text,
    OUT alias text,
    OUT description text,
    OUT token text,
    OUT dictionaries regdictionary[],
    OUT dictionary regdictionary,
    OUT lexemes text[])
RETURNS SETOF record AS
$$
SELECT
    tt.alias AS alias,
    tt.description AS description,
    parse.token AS token,
    ARRAY ( SELECT m.mapdict::pg_catalog.regdictionary
            FROM pg_catalog.pg_ts_config_map AS m
            WHERE m.mapcfg = $1 AND m.maptokentype = parse.tokid
            ORDER BY m.mapseqno )
    AS dictionaries,
    ( SELECT mapdict::pg_catalog.regdictionary
      FROM pg_catalog.pg_ts_config_map AS m
      WHERE m.mapcfg = $1 AND m.maptokentype = parse.tokid
      ORDER BY pg_catalog.ts_lexize(mapdict, parse.token) IS NULL, m.mapseqno
      LIMIT 1
    ) AS dictionary,
    ( SELECT pg_catalog.ts_lexize(mapdict, parse.token)
      FROM pg_catalog.pg_ts_config_map AS m
      WHERE m.mapcfg = $1 AND m.maptokentype = parse.tokid
      ORDER BY pg_catalog.ts_lexize(mapdict, parse.token) IS NULL, m.mapseqno
      LIMIT 1
    ) AS lexemes
FROM pg_catalog.ts_parse(
        (SELECT cfgparser FROM pg_catalog.pg_ts_config WHERE oid = $1 ), $2
    ) AS parse,
     pg_catalog.ts_token_type(
        (SELECT cfgparser FROM pg_catalog.pg_ts_config WHERE oid = $1 )
    ) AS tt
WHERE tt.tokid = parse.tokid
$$
LANGUAGE SQL STRICT STABLE PARALLEL SAFE;

COMMENT ON FUNCTION ts_debug(regconfig,text) IS
    'debug function for text search configuration';

CREATE FUNCTION ts_debug(IN document text,
    OUT alias text,
    OUT description text,
    OUT token text,
    OUT dictionaries regdictionary[],
    OUT dictionary regdictionary,
    OUT lexemes text[])
RETURNS SETOF record AS
$$
    SELECT * FROM pg_catalog.ts_debug( pg_catalog.get_current_ts_config(), $1);
$$
LANGUAGE SQL STRICT STABLE PARALLEL SAFE;

COMMENT ON FUNCTION ts_debug(text) IS
    'debug function for current text search configuration';

--
-- Redeclare built-in functions that need default values attached to their
-- arguments.  It's impractical to set those up directly in pg_proc.h because
-- of the complexity and platform-dependency of the expression tree
-- representation.  (Note that internal functions still have to have entries
-- in pg_proc.h; we are merely causing their proargnames and proargdefaults
-- to get filled in.)
--

CREATE OR REPLACE FUNCTION
  pg_start_backup(label text, fast boolean DEFAULT false, exclusive boolean DEFAULT true)
  RETURNS pg_lsn STRICT VOLATILE LANGUAGE internal AS 'pg_start_backup'
  PARALLEL RESTRICTED;

CREATE OR REPLACE FUNCTION pg_stop_backup (
        exclusive boolean, wait_for_archive boolean DEFAULT true,
        OUT lsn pg_lsn, OUT labelfile text, OUT spcmapfile text)
  RETURNS SETOF record STRICT VOLATILE LANGUAGE internal as 'pg_stop_backup_v2'
  PARALLEL RESTRICTED;

CREATE OR REPLACE FUNCTION
  pg_promote(wait boolean DEFAULT true, wait_seconds integer DEFAULT 60)
  RETURNS boolean STRICT VOLATILE LANGUAGE INTERNAL AS 'pg_promote'
  PARALLEL SAFE;

-- legacy definition for compatibility with 9.3
CREATE OR REPLACE FUNCTION
  json_populate_record(base anyelement, from_json json, use_json_as_text boolean DEFAULT false)
  RETURNS anyelement LANGUAGE internal STABLE AS 'json_populate_record' PARALLEL SAFE;

-- legacy definition for compatibility with 9.3
CREATE OR REPLACE FUNCTION
  json_populate_recordset(base anyelement, from_json json, use_json_as_text boolean DEFAULT false)
  RETURNS SETOF anyelement LANGUAGE internal STABLE ROWS 100  AS 'json_populate_recordset' PARALLEL SAFE;

CREATE OR REPLACE FUNCTION pg_logical_slot_get_changes(
    IN slot_name name, IN upto_lsn pg_lsn, IN upto_nchanges int, VARIADIC options text[] DEFAULT '{}',
    OUT lsn pg_lsn, OUT xid xid, OUT data text)
RETURNS SETOF RECORD
LANGUAGE INTERNAL
VOLATILE ROWS 1000 COST 1000
AS 'pg_logical_slot_get_changes';

CREATE OR REPLACE FUNCTION pg_logical_slot_peek_changes(
    IN slot_name name, IN upto_lsn pg_lsn, IN upto_nchanges int, VARIADIC options text[] DEFAULT '{}',
    OUT lsn pg_lsn, OUT xid xid, OUT data text)
RETURNS SETOF RECORD
LANGUAGE INTERNAL
VOLATILE ROWS 1000 COST 1000
AS 'pg_logical_slot_peek_changes';

CREATE OR REPLACE FUNCTION pg_logical_slot_get_binary_changes(
    IN slot_name name, IN upto_lsn pg_lsn, IN upto_nchanges int, VARIADIC options text[] DEFAULT '{}',
    OUT lsn pg_lsn, OUT xid xid, OUT data bytea)
RETURNS SETOF RECORD
LANGUAGE INTERNAL
VOLATILE ROWS 1000 COST 1000
AS 'pg_logical_slot_get_binary_changes';

CREATE OR REPLACE FUNCTION pg_logical_slot_peek_binary_changes(
    IN slot_name name, IN upto_lsn pg_lsn, IN upto_nchanges int, VARIADIC options text[] DEFAULT '{}',
    OUT lsn pg_lsn, OUT xid xid, OUT data bytea)
RETURNS SETOF RECORD
LANGUAGE INTERNAL
VOLATILE ROWS 1000 COST 1000
AS 'pg_logical_slot_peek_binary_changes';

CREATE OR REPLACE FUNCTION pg_create_physical_replication_slot(
    IN slot_name name, IN immediately_reserve boolean DEFAULT false,
    IN temporary boolean DEFAULT false,
    OUT slot_name name, OUT lsn pg_lsn)
RETURNS RECORD
LANGUAGE INTERNAL
STRICT VOLATILE
AS 'pg_create_physical_replication_slot';

CREATE OR REPLACE FUNCTION pg_create_logical_replication_slot(
    IN slot_name name, IN plugin name,
    IN temporary boolean DEFAULT false,
    IN twophase boolean DEFAULT false,
    OUT slot_name name, OUT lsn pg_lsn)
RETURNS RECORD
LANGUAGE INTERNAL
STRICT VOLATILE
AS 'pg_create_logical_replication_slot';

CREATE OR REPLACE FUNCTION
  make_interval(years int4 DEFAULT 0, months int4 DEFAULT 0, weeks int4 DEFAULT 0,
                days int4 DEFAULT 0, hours int4 DEFAULT 0, mins int4 DEFAULT 0,
                secs double precision DEFAULT 0.0)
RETURNS interval
LANGUAGE INTERNAL
STRICT IMMUTABLE PARALLEL SAFE
AS 'make_interval';

CREATE OR REPLACE FUNCTION
  jsonb_set(jsonb_in jsonb, path text[] , replacement jsonb,
            create_if_missing boolean DEFAULT true)
RETURNS jsonb
LANGUAGE INTERNAL
STRICT IMMUTABLE PARALLEL SAFE
AS 'jsonb_set';

CREATE OR REPLACE FUNCTION
  jsonb_set_lax(jsonb_in jsonb, path text[] , replacement jsonb,
            create_if_missing boolean DEFAULT true,
            null_value_treatment text DEFAULT 'use_json_null')
RETURNS jsonb
LANGUAGE INTERNAL
CALLED ON NULL INPUT IMMUTABLE PARALLEL SAFE
AS 'jsonb_set_lax';

CREATE OR REPLACE FUNCTION
  parse_ident(str text, strict boolean DEFAULT true)
RETURNS text[]
LANGUAGE INTERNAL
STRICT IMMUTABLE PARALLEL SAFE
AS 'parse_ident';

CREATE OR REPLACE FUNCTION
  jsonb_insert(jsonb_in jsonb, path text[] , replacement jsonb,
            insert_after boolean DEFAULT false)
RETURNS jsonb
LANGUAGE INTERNAL
STRICT IMMUTABLE PARALLEL SAFE
AS 'jsonb_insert';

CREATE OR REPLACE FUNCTION
  jsonb_path_exists(target jsonb, path jsonpath, vars jsonb DEFAULT '{}',
                    silent boolean DEFAULT false)
RETURNS boolean
LANGUAGE INTERNAL
STRICT IMMUTABLE PARALLEL SAFE
AS 'jsonb_path_exists';

CREATE OR REPLACE FUNCTION
  jsonb_path_match(target jsonb, path jsonpath, vars jsonb DEFAULT '{}',
                   silent boolean DEFAULT false)
RETURNS boolean
LANGUAGE INTERNAL
STRICT IMMUTABLE PARALLEL SAFE
AS 'jsonb_path_match';

CREATE OR REPLACE FUNCTION
  jsonb_path_query(target jsonb, path jsonpath, vars jsonb DEFAULT '{}',
                   silent boolean DEFAULT false)
RETURNS SETOF jsonb
LANGUAGE INTERNAL
STRICT IMMUTABLE PARALLEL SAFE
AS 'jsonb_path_query';

CREATE OR REPLACE FUNCTION
  jsonb_path_query_array(target jsonb, path jsonpath, vars jsonb DEFAULT '{}',
                         silent boolean DEFAULT false)
RETURNS jsonb
LANGUAGE INTERNAL
STRICT IMMUTABLE PARALLEL SAFE
AS 'jsonb_path_query_array';

CREATE OR REPLACE FUNCTION
  jsonb_path_query_first(target jsonb, path jsonpath, vars jsonb DEFAULT '{}',
                         silent boolean DEFAULT false)
RETURNS jsonb
LANGUAGE INTERNAL
STRICT IMMUTABLE PARALLEL SAFE
AS 'jsonb_path_query_first';

CREATE OR REPLACE FUNCTION
  jsonb_path_exists_tz(target jsonb, path jsonpath, vars jsonb DEFAULT '{}',
                    silent boolean DEFAULT false)
RETURNS boolean
LANGUAGE INTERNAL
STRICT STABLE PARALLEL SAFE
AS 'jsonb_path_exists_tz';

CREATE OR REPLACE FUNCTION
  jsonb_path_match_tz(target jsonb, path jsonpath, vars jsonb DEFAULT '{}',
                   silent boolean DEFAULT false)
RETURNS boolean
LANGUAGE INTERNAL
STRICT STABLE PARALLEL SAFE
AS 'jsonb_path_match_tz';

CREATE OR REPLACE FUNCTION
  jsonb_path_query_tz(target jsonb, path jsonpath, vars jsonb DEFAULT '{}',
                   silent boolean DEFAULT false)
RETURNS SETOF jsonb
LANGUAGE INTERNAL
STRICT STABLE PARALLEL SAFE
AS 'jsonb_path_query_tz';

CREATE OR REPLACE FUNCTION
  jsonb_path_query_array_tz(target jsonb, path jsonpath, vars jsonb DEFAULT '{}',
                         silent boolean DEFAULT false)
RETURNS jsonb
LANGUAGE INTERNAL
STRICT STABLE PARALLEL SAFE
AS 'jsonb_path_query_array_tz';

CREATE OR REPLACE FUNCTION
  jsonb_path_query_first_tz(target jsonb, path jsonpath, vars jsonb DEFAULT '{}',
                         silent boolean DEFAULT false)
RETURNS jsonb
LANGUAGE INTERNAL
STRICT STABLE PARALLEL SAFE
AS 'jsonb_path_query_first_tz';

-- default normalization form is NFC, per SQL standard
CREATE OR REPLACE FUNCTION
  "normalize"(text, text DEFAULT 'NFC')
RETURNS text
LANGUAGE internal
STRICT IMMUTABLE PARALLEL SAFE
AS 'unicode_normalize_func';

CREATE OR REPLACE FUNCTION
  is_normalized(text, text DEFAULT 'NFC')
RETURNS boolean
LANGUAGE internal
STRICT IMMUTABLE PARALLEL SAFE
AS 'unicode_is_normalized';

--
-- The default permissions for functions mean that anyone can execute them.
-- A number of functions shouldn't be executable by just anyone, but rather
-- than use explicit 'superuser()' checks in those functions, we use the GRANT
-- system to REVOKE access to those functions at initdb time.  Administrators
-- can later change who can access these functions, or leave them as only
-- available to superuser / cluster owner, if they choose.
--
REVOKE EXECUTE ON FUNCTION pg_start_backup(text, boolean, boolean) FROM public;
REVOKE EXECUTE ON FUNCTION pg_stop_backup() FROM public;
REVOKE EXECUTE ON FUNCTION pg_stop_backup(boolean, boolean) FROM public;
REVOKE EXECUTE ON FUNCTION pg_create_restore_point(text) FROM public;
REVOKE EXECUTE ON FUNCTION pg_switch_wal() FROM public;
REVOKE EXECUTE ON FUNCTION pg_wal_replay_pause() FROM public;
REVOKE EXECUTE ON FUNCTION pg_wal_replay_resume() FROM public;
REVOKE EXECUTE ON FUNCTION pg_rotate_logfile() FROM public;
REVOKE EXECUTE ON FUNCTION pg_reload_conf() FROM public;
REVOKE EXECUTE ON FUNCTION pg_current_logfile() FROM public;
REVOKE EXECUTE ON FUNCTION pg_current_logfile(text) FROM public;
REVOKE EXECUTE ON FUNCTION pg_promote(boolean, integer) FROM public;

REVOKE EXECUTE ON FUNCTION pg_stat_reset() FROM public;
REVOKE EXECUTE ON FUNCTION pg_stat_reset_shared(text) FROM public;
REVOKE EXECUTE ON FUNCTION pg_stat_reset_slru(text) FROM public;
REVOKE EXECUTE ON FUNCTION pg_stat_reset_single_table_counters(oid) FROM public;
REVOKE EXECUTE ON FUNCTION pg_stat_reset_single_function_counters(oid) FROM public;
REVOKE EXECUTE ON FUNCTION pg_stat_reset_replication_slot(text) FROM public;

REVOKE EXECUTE ON FUNCTION lo_import(text) FROM public;
REVOKE EXECUTE ON FUNCTION lo_import(text, oid) FROM public;
REVOKE EXECUTE ON FUNCTION lo_export(oid, text) FROM public;

REVOKE EXECUTE ON FUNCTION pg_ls_logdir() FROM public;
REVOKE EXECUTE ON FUNCTION pg_ls_waldir() FROM public;
REVOKE EXECUTE ON FUNCTION pg_ls_archive_statusdir() FROM public;
REVOKE EXECUTE ON FUNCTION pg_ls_tmpdir() FROM public;
REVOKE EXECUTE ON FUNCTION pg_ls_tmpdir(oid) FROM public;

REVOKE EXECUTE ON FUNCTION pg_read_file(text) FROM public;
REVOKE EXECUTE ON FUNCTION pg_read_file(text,bigint,bigint) FROM public;
REVOKE EXECUTE ON FUNCTION pg_read_file(text,bigint,bigint,boolean) FROM public;

REVOKE EXECUTE ON FUNCTION pg_read_binary_file(text) FROM public;
REVOKE EXECUTE ON FUNCTION pg_read_binary_file(text,bigint,bigint) FROM public;
REVOKE EXECUTE ON FUNCTION pg_read_binary_file(text,bigint,bigint,boolean) FROM public;

REVOKE EXECUTE ON FUNCTION pg_replication_origin_advance(text, pg_lsn) FROM public;
REVOKE EXECUTE ON FUNCTION pg_replication_origin_create(text) FROM public;
REVOKE EXECUTE ON FUNCTION pg_replication_origin_drop(text) FROM public;
REVOKE EXECUTE ON FUNCTION pg_replication_origin_oid(text) FROM public;
REVOKE EXECUTE ON FUNCTION pg_replication_origin_progress(text, boolean) FROM public;
REVOKE EXECUTE ON FUNCTION pg_replication_origin_session_is_setup() FROM public;
REVOKE EXECUTE ON FUNCTION pg_replication_origin_session_progress(boolean) FROM public;
REVOKE EXECUTE ON FUNCTION pg_replication_origin_session_reset() FROM public;
REVOKE EXECUTE ON FUNCTION pg_replication_origin_session_setup(text) FROM public;
REVOKE EXECUTE ON FUNCTION pg_replication_origin_xact_reset() FROM public;
REVOKE EXECUTE ON FUNCTION pg_replication_origin_xact_setup(pg_lsn, timestamp with time zone) FROM public;
REVOKE EXECUTE ON FUNCTION pg_show_replication_origin_status() FROM public;

REVOKE EXECUTE ON FUNCTION pg_stat_file(text) FROM public;
REVOKE EXECUTE ON FUNCTION pg_stat_file(text,boolean) FROM public;

REVOKE EXECUTE ON FUNCTION pg_ls_dir(text) FROM public;
REVOKE EXECUTE ON FUNCTION pg_ls_dir(text,boolean,boolean) FROM public;

--
-- We also set up some things as accessible to standard roles.
--
GRANT EXECUTE ON FUNCTION pg_ls_logdir() TO pg_monitor;
GRANT EXECUTE ON FUNCTION pg_ls_waldir() TO pg_monitor;
GRANT EXECUTE ON FUNCTION pg_ls_archive_statusdir() TO pg_monitor;
GRANT EXECUTE ON FUNCTION pg_ls_tmpdir() TO pg_monitor;
GRANT EXECUTE ON FUNCTION pg_ls_tmpdir(oid) TO pg_monitor;

GRANT pg_read_all_settings TO pg_monitor;
GRANT pg_read_all_stats TO pg_monitor;
GRANT pg_stat_scan_tables TO pg_monitor;
=======
    ON pg_subscription TO public;
>>>>>>> ff516792
<|MERGE_RESOLUTION|>--- conflicted
+++ resolved
@@ -1255,7 +1255,6 @@
 -- All columns of pg_subscription except subconninfo are readable.
 REVOKE ALL ON pg_subscription FROM public;
 GRANT SELECT (subdbid, subname, subowner, subenabled, subbinary, substream, subslotname, subpublications)
-<<<<<<< HEAD
     ON pg_subscription TO public;
 
 
@@ -1274,375 +1273,4 @@
 SELECT	r.start, r.size, r.rmid, r.desc
 FROM pg_stat_get_undo_logs() l,
      pg_get_undo_log_records(l.discard, l.insert) r
-ORDER BY r.start;
-
---
--- We have a few function definitions in here, too.
--- At some point there might be enough to justify breaking them out into
--- a separate "system_functions.sql" file.
---
-
--- Tsearch debug function.  Defined here because it'd be pretty unwieldy
--- to put it into pg_proc.h
-
-CREATE FUNCTION ts_debug(IN config regconfig, IN document text,
-    OUT alias text,
-    OUT description text,
-    OUT token text,
-    OUT dictionaries regdictionary[],
-    OUT dictionary regdictionary,
-    OUT lexemes text[])
-RETURNS SETOF record AS
-$$
-SELECT
-    tt.alias AS alias,
-    tt.description AS description,
-    parse.token AS token,
-    ARRAY ( SELECT m.mapdict::pg_catalog.regdictionary
-            FROM pg_catalog.pg_ts_config_map AS m
-            WHERE m.mapcfg = $1 AND m.maptokentype = parse.tokid
-            ORDER BY m.mapseqno )
-    AS dictionaries,
-    ( SELECT mapdict::pg_catalog.regdictionary
-      FROM pg_catalog.pg_ts_config_map AS m
-      WHERE m.mapcfg = $1 AND m.maptokentype = parse.tokid
-      ORDER BY pg_catalog.ts_lexize(mapdict, parse.token) IS NULL, m.mapseqno
-      LIMIT 1
-    ) AS dictionary,
-    ( SELECT pg_catalog.ts_lexize(mapdict, parse.token)
-      FROM pg_catalog.pg_ts_config_map AS m
-      WHERE m.mapcfg = $1 AND m.maptokentype = parse.tokid
-      ORDER BY pg_catalog.ts_lexize(mapdict, parse.token) IS NULL, m.mapseqno
-      LIMIT 1
-    ) AS lexemes
-FROM pg_catalog.ts_parse(
-        (SELECT cfgparser FROM pg_catalog.pg_ts_config WHERE oid = $1 ), $2
-    ) AS parse,
-     pg_catalog.ts_token_type(
-        (SELECT cfgparser FROM pg_catalog.pg_ts_config WHERE oid = $1 )
-    ) AS tt
-WHERE tt.tokid = parse.tokid
-$$
-LANGUAGE SQL STRICT STABLE PARALLEL SAFE;
-
-COMMENT ON FUNCTION ts_debug(regconfig,text) IS
-    'debug function for text search configuration';
-
-CREATE FUNCTION ts_debug(IN document text,
-    OUT alias text,
-    OUT description text,
-    OUT token text,
-    OUT dictionaries regdictionary[],
-    OUT dictionary regdictionary,
-    OUT lexemes text[])
-RETURNS SETOF record AS
-$$
-    SELECT * FROM pg_catalog.ts_debug( pg_catalog.get_current_ts_config(), $1);
-$$
-LANGUAGE SQL STRICT STABLE PARALLEL SAFE;
-
-COMMENT ON FUNCTION ts_debug(text) IS
-    'debug function for current text search configuration';
-
---
--- Redeclare built-in functions that need default values attached to their
--- arguments.  It's impractical to set those up directly in pg_proc.h because
--- of the complexity and platform-dependency of the expression tree
--- representation.  (Note that internal functions still have to have entries
--- in pg_proc.h; we are merely causing their proargnames and proargdefaults
--- to get filled in.)
---
-
-CREATE OR REPLACE FUNCTION
-  pg_start_backup(label text, fast boolean DEFAULT false, exclusive boolean DEFAULT true)
-  RETURNS pg_lsn STRICT VOLATILE LANGUAGE internal AS 'pg_start_backup'
-  PARALLEL RESTRICTED;
-
-CREATE OR REPLACE FUNCTION pg_stop_backup (
-        exclusive boolean, wait_for_archive boolean DEFAULT true,
-        OUT lsn pg_lsn, OUT labelfile text, OUT spcmapfile text)
-  RETURNS SETOF record STRICT VOLATILE LANGUAGE internal as 'pg_stop_backup_v2'
-  PARALLEL RESTRICTED;
-
-CREATE OR REPLACE FUNCTION
-  pg_promote(wait boolean DEFAULT true, wait_seconds integer DEFAULT 60)
-  RETURNS boolean STRICT VOLATILE LANGUAGE INTERNAL AS 'pg_promote'
-  PARALLEL SAFE;
-
--- legacy definition for compatibility with 9.3
-CREATE OR REPLACE FUNCTION
-  json_populate_record(base anyelement, from_json json, use_json_as_text boolean DEFAULT false)
-  RETURNS anyelement LANGUAGE internal STABLE AS 'json_populate_record' PARALLEL SAFE;
-
--- legacy definition for compatibility with 9.3
-CREATE OR REPLACE FUNCTION
-  json_populate_recordset(base anyelement, from_json json, use_json_as_text boolean DEFAULT false)
-  RETURNS SETOF anyelement LANGUAGE internal STABLE ROWS 100  AS 'json_populate_recordset' PARALLEL SAFE;
-
-CREATE OR REPLACE FUNCTION pg_logical_slot_get_changes(
-    IN slot_name name, IN upto_lsn pg_lsn, IN upto_nchanges int, VARIADIC options text[] DEFAULT '{}',
-    OUT lsn pg_lsn, OUT xid xid, OUT data text)
-RETURNS SETOF RECORD
-LANGUAGE INTERNAL
-VOLATILE ROWS 1000 COST 1000
-AS 'pg_logical_slot_get_changes';
-
-CREATE OR REPLACE FUNCTION pg_logical_slot_peek_changes(
-    IN slot_name name, IN upto_lsn pg_lsn, IN upto_nchanges int, VARIADIC options text[] DEFAULT '{}',
-    OUT lsn pg_lsn, OUT xid xid, OUT data text)
-RETURNS SETOF RECORD
-LANGUAGE INTERNAL
-VOLATILE ROWS 1000 COST 1000
-AS 'pg_logical_slot_peek_changes';
-
-CREATE OR REPLACE FUNCTION pg_logical_slot_get_binary_changes(
-    IN slot_name name, IN upto_lsn pg_lsn, IN upto_nchanges int, VARIADIC options text[] DEFAULT '{}',
-    OUT lsn pg_lsn, OUT xid xid, OUT data bytea)
-RETURNS SETOF RECORD
-LANGUAGE INTERNAL
-VOLATILE ROWS 1000 COST 1000
-AS 'pg_logical_slot_get_binary_changes';
-
-CREATE OR REPLACE FUNCTION pg_logical_slot_peek_binary_changes(
-    IN slot_name name, IN upto_lsn pg_lsn, IN upto_nchanges int, VARIADIC options text[] DEFAULT '{}',
-    OUT lsn pg_lsn, OUT xid xid, OUT data bytea)
-RETURNS SETOF RECORD
-LANGUAGE INTERNAL
-VOLATILE ROWS 1000 COST 1000
-AS 'pg_logical_slot_peek_binary_changes';
-
-CREATE OR REPLACE FUNCTION pg_create_physical_replication_slot(
-    IN slot_name name, IN immediately_reserve boolean DEFAULT false,
-    IN temporary boolean DEFAULT false,
-    OUT slot_name name, OUT lsn pg_lsn)
-RETURNS RECORD
-LANGUAGE INTERNAL
-STRICT VOLATILE
-AS 'pg_create_physical_replication_slot';
-
-CREATE OR REPLACE FUNCTION pg_create_logical_replication_slot(
-    IN slot_name name, IN plugin name,
-    IN temporary boolean DEFAULT false,
-    IN twophase boolean DEFAULT false,
-    OUT slot_name name, OUT lsn pg_lsn)
-RETURNS RECORD
-LANGUAGE INTERNAL
-STRICT VOLATILE
-AS 'pg_create_logical_replication_slot';
-
-CREATE OR REPLACE FUNCTION
-  make_interval(years int4 DEFAULT 0, months int4 DEFAULT 0, weeks int4 DEFAULT 0,
-                days int4 DEFAULT 0, hours int4 DEFAULT 0, mins int4 DEFAULT 0,
-                secs double precision DEFAULT 0.0)
-RETURNS interval
-LANGUAGE INTERNAL
-STRICT IMMUTABLE PARALLEL SAFE
-AS 'make_interval';
-
-CREATE OR REPLACE FUNCTION
-  jsonb_set(jsonb_in jsonb, path text[] , replacement jsonb,
-            create_if_missing boolean DEFAULT true)
-RETURNS jsonb
-LANGUAGE INTERNAL
-STRICT IMMUTABLE PARALLEL SAFE
-AS 'jsonb_set';
-
-CREATE OR REPLACE FUNCTION
-  jsonb_set_lax(jsonb_in jsonb, path text[] , replacement jsonb,
-            create_if_missing boolean DEFAULT true,
-            null_value_treatment text DEFAULT 'use_json_null')
-RETURNS jsonb
-LANGUAGE INTERNAL
-CALLED ON NULL INPUT IMMUTABLE PARALLEL SAFE
-AS 'jsonb_set_lax';
-
-CREATE OR REPLACE FUNCTION
-  parse_ident(str text, strict boolean DEFAULT true)
-RETURNS text[]
-LANGUAGE INTERNAL
-STRICT IMMUTABLE PARALLEL SAFE
-AS 'parse_ident';
-
-CREATE OR REPLACE FUNCTION
-  jsonb_insert(jsonb_in jsonb, path text[] , replacement jsonb,
-            insert_after boolean DEFAULT false)
-RETURNS jsonb
-LANGUAGE INTERNAL
-STRICT IMMUTABLE PARALLEL SAFE
-AS 'jsonb_insert';
-
-CREATE OR REPLACE FUNCTION
-  jsonb_path_exists(target jsonb, path jsonpath, vars jsonb DEFAULT '{}',
-                    silent boolean DEFAULT false)
-RETURNS boolean
-LANGUAGE INTERNAL
-STRICT IMMUTABLE PARALLEL SAFE
-AS 'jsonb_path_exists';
-
-CREATE OR REPLACE FUNCTION
-  jsonb_path_match(target jsonb, path jsonpath, vars jsonb DEFAULT '{}',
-                   silent boolean DEFAULT false)
-RETURNS boolean
-LANGUAGE INTERNAL
-STRICT IMMUTABLE PARALLEL SAFE
-AS 'jsonb_path_match';
-
-CREATE OR REPLACE FUNCTION
-  jsonb_path_query(target jsonb, path jsonpath, vars jsonb DEFAULT '{}',
-                   silent boolean DEFAULT false)
-RETURNS SETOF jsonb
-LANGUAGE INTERNAL
-STRICT IMMUTABLE PARALLEL SAFE
-AS 'jsonb_path_query';
-
-CREATE OR REPLACE FUNCTION
-  jsonb_path_query_array(target jsonb, path jsonpath, vars jsonb DEFAULT '{}',
-                         silent boolean DEFAULT false)
-RETURNS jsonb
-LANGUAGE INTERNAL
-STRICT IMMUTABLE PARALLEL SAFE
-AS 'jsonb_path_query_array';
-
-CREATE OR REPLACE FUNCTION
-  jsonb_path_query_first(target jsonb, path jsonpath, vars jsonb DEFAULT '{}',
-                         silent boolean DEFAULT false)
-RETURNS jsonb
-LANGUAGE INTERNAL
-STRICT IMMUTABLE PARALLEL SAFE
-AS 'jsonb_path_query_first';
-
-CREATE OR REPLACE FUNCTION
-  jsonb_path_exists_tz(target jsonb, path jsonpath, vars jsonb DEFAULT '{}',
-                    silent boolean DEFAULT false)
-RETURNS boolean
-LANGUAGE INTERNAL
-STRICT STABLE PARALLEL SAFE
-AS 'jsonb_path_exists_tz';
-
-CREATE OR REPLACE FUNCTION
-  jsonb_path_match_tz(target jsonb, path jsonpath, vars jsonb DEFAULT '{}',
-                   silent boolean DEFAULT false)
-RETURNS boolean
-LANGUAGE INTERNAL
-STRICT STABLE PARALLEL SAFE
-AS 'jsonb_path_match_tz';
-
-CREATE OR REPLACE FUNCTION
-  jsonb_path_query_tz(target jsonb, path jsonpath, vars jsonb DEFAULT '{}',
-                   silent boolean DEFAULT false)
-RETURNS SETOF jsonb
-LANGUAGE INTERNAL
-STRICT STABLE PARALLEL SAFE
-AS 'jsonb_path_query_tz';
-
-CREATE OR REPLACE FUNCTION
-  jsonb_path_query_array_tz(target jsonb, path jsonpath, vars jsonb DEFAULT '{}',
-                         silent boolean DEFAULT false)
-RETURNS jsonb
-LANGUAGE INTERNAL
-STRICT STABLE PARALLEL SAFE
-AS 'jsonb_path_query_array_tz';
-
-CREATE OR REPLACE FUNCTION
-  jsonb_path_query_first_tz(target jsonb, path jsonpath, vars jsonb DEFAULT '{}',
-                         silent boolean DEFAULT false)
-RETURNS jsonb
-LANGUAGE INTERNAL
-STRICT STABLE PARALLEL SAFE
-AS 'jsonb_path_query_first_tz';
-
--- default normalization form is NFC, per SQL standard
-CREATE OR REPLACE FUNCTION
-  "normalize"(text, text DEFAULT 'NFC')
-RETURNS text
-LANGUAGE internal
-STRICT IMMUTABLE PARALLEL SAFE
-AS 'unicode_normalize_func';
-
-CREATE OR REPLACE FUNCTION
-  is_normalized(text, text DEFAULT 'NFC')
-RETURNS boolean
-LANGUAGE internal
-STRICT IMMUTABLE PARALLEL SAFE
-AS 'unicode_is_normalized';
-
---
--- The default permissions for functions mean that anyone can execute them.
--- A number of functions shouldn't be executable by just anyone, but rather
--- than use explicit 'superuser()' checks in those functions, we use the GRANT
--- system to REVOKE access to those functions at initdb time.  Administrators
--- can later change who can access these functions, or leave them as only
--- available to superuser / cluster owner, if they choose.
---
-REVOKE EXECUTE ON FUNCTION pg_start_backup(text, boolean, boolean) FROM public;
-REVOKE EXECUTE ON FUNCTION pg_stop_backup() FROM public;
-REVOKE EXECUTE ON FUNCTION pg_stop_backup(boolean, boolean) FROM public;
-REVOKE EXECUTE ON FUNCTION pg_create_restore_point(text) FROM public;
-REVOKE EXECUTE ON FUNCTION pg_switch_wal() FROM public;
-REVOKE EXECUTE ON FUNCTION pg_wal_replay_pause() FROM public;
-REVOKE EXECUTE ON FUNCTION pg_wal_replay_resume() FROM public;
-REVOKE EXECUTE ON FUNCTION pg_rotate_logfile() FROM public;
-REVOKE EXECUTE ON FUNCTION pg_reload_conf() FROM public;
-REVOKE EXECUTE ON FUNCTION pg_current_logfile() FROM public;
-REVOKE EXECUTE ON FUNCTION pg_current_logfile(text) FROM public;
-REVOKE EXECUTE ON FUNCTION pg_promote(boolean, integer) FROM public;
-
-REVOKE EXECUTE ON FUNCTION pg_stat_reset() FROM public;
-REVOKE EXECUTE ON FUNCTION pg_stat_reset_shared(text) FROM public;
-REVOKE EXECUTE ON FUNCTION pg_stat_reset_slru(text) FROM public;
-REVOKE EXECUTE ON FUNCTION pg_stat_reset_single_table_counters(oid) FROM public;
-REVOKE EXECUTE ON FUNCTION pg_stat_reset_single_function_counters(oid) FROM public;
-REVOKE EXECUTE ON FUNCTION pg_stat_reset_replication_slot(text) FROM public;
-
-REVOKE EXECUTE ON FUNCTION lo_import(text) FROM public;
-REVOKE EXECUTE ON FUNCTION lo_import(text, oid) FROM public;
-REVOKE EXECUTE ON FUNCTION lo_export(oid, text) FROM public;
-
-REVOKE EXECUTE ON FUNCTION pg_ls_logdir() FROM public;
-REVOKE EXECUTE ON FUNCTION pg_ls_waldir() FROM public;
-REVOKE EXECUTE ON FUNCTION pg_ls_archive_statusdir() FROM public;
-REVOKE EXECUTE ON FUNCTION pg_ls_tmpdir() FROM public;
-REVOKE EXECUTE ON FUNCTION pg_ls_tmpdir(oid) FROM public;
-
-REVOKE EXECUTE ON FUNCTION pg_read_file(text) FROM public;
-REVOKE EXECUTE ON FUNCTION pg_read_file(text,bigint,bigint) FROM public;
-REVOKE EXECUTE ON FUNCTION pg_read_file(text,bigint,bigint,boolean) FROM public;
-
-REVOKE EXECUTE ON FUNCTION pg_read_binary_file(text) FROM public;
-REVOKE EXECUTE ON FUNCTION pg_read_binary_file(text,bigint,bigint) FROM public;
-REVOKE EXECUTE ON FUNCTION pg_read_binary_file(text,bigint,bigint,boolean) FROM public;
-
-REVOKE EXECUTE ON FUNCTION pg_replication_origin_advance(text, pg_lsn) FROM public;
-REVOKE EXECUTE ON FUNCTION pg_replication_origin_create(text) FROM public;
-REVOKE EXECUTE ON FUNCTION pg_replication_origin_drop(text) FROM public;
-REVOKE EXECUTE ON FUNCTION pg_replication_origin_oid(text) FROM public;
-REVOKE EXECUTE ON FUNCTION pg_replication_origin_progress(text, boolean) FROM public;
-REVOKE EXECUTE ON FUNCTION pg_replication_origin_session_is_setup() FROM public;
-REVOKE EXECUTE ON FUNCTION pg_replication_origin_session_progress(boolean) FROM public;
-REVOKE EXECUTE ON FUNCTION pg_replication_origin_session_reset() FROM public;
-REVOKE EXECUTE ON FUNCTION pg_replication_origin_session_setup(text) FROM public;
-REVOKE EXECUTE ON FUNCTION pg_replication_origin_xact_reset() FROM public;
-REVOKE EXECUTE ON FUNCTION pg_replication_origin_xact_setup(pg_lsn, timestamp with time zone) FROM public;
-REVOKE EXECUTE ON FUNCTION pg_show_replication_origin_status() FROM public;
-
-REVOKE EXECUTE ON FUNCTION pg_stat_file(text) FROM public;
-REVOKE EXECUTE ON FUNCTION pg_stat_file(text,boolean) FROM public;
-
-REVOKE EXECUTE ON FUNCTION pg_ls_dir(text) FROM public;
-REVOKE EXECUTE ON FUNCTION pg_ls_dir(text,boolean,boolean) FROM public;
-
---
--- We also set up some things as accessible to standard roles.
---
-GRANT EXECUTE ON FUNCTION pg_ls_logdir() TO pg_monitor;
-GRANT EXECUTE ON FUNCTION pg_ls_waldir() TO pg_monitor;
-GRANT EXECUTE ON FUNCTION pg_ls_archive_statusdir() TO pg_monitor;
-GRANT EXECUTE ON FUNCTION pg_ls_tmpdir() TO pg_monitor;
-GRANT EXECUTE ON FUNCTION pg_ls_tmpdir(oid) TO pg_monitor;
-
-GRANT pg_read_all_settings TO pg_monitor;
-GRANT pg_read_all_stats TO pg_monitor;
-GRANT pg_stat_scan_tables TO pg_monitor;
-=======
-    ON pg_subscription TO public;
->>>>>>> ff516792
+ORDER BY r.start;