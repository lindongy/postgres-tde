/*-------------------------------------------------------------------------
 *
 * vacuumlazy.c
 *	  Concurrent ("lazy") vacuuming.
 *
 *
 * The major space usage for LAZY VACUUM is storage for the array of dead tuple
 * TIDs.  We want to ensure we can vacuum even the very largest relations with
 * finite memory space usage.  To do that, we set upper bounds on the number of
 * tuples we will keep track of at once.
 *
 * We are willing to use at most maintenance_work_mem (or perhaps
 * autovacuum_work_mem) memory space to keep track of dead tuples.  We
 * initially allocate an array of TIDs of that size, with an upper limit that
 * depends on table size (this limit ensures we don't allocate a huge area
 * uselessly for vacuuming small tables).  If the array threatens to overflow,
 * we suspend the heap scan phase and perform a pass of index cleanup and page
 * compaction, then resume the heap scan with an empty TID array.
 *
 * If we're processing a table with no indexes, we can just vacuum each page
 * as we go; there's no need to save up multiple tuples to minimize the number
 * of index scans performed.  So we don't use maintenance_work_mem memory for
 * the TID array, just enough to hold as many heap tuples as fit on one page.
 *
 * Lazy vacuum supports parallel execution with parallel worker processes.  In
 * a parallel vacuum, we perform both index vacuum and index cleanup with
 * parallel worker processes.  Individual indexes are processed by one vacuum
 * process.  At the beginning of a lazy vacuum (at lazy_scan_heap) we prepare
 * the parallel context and initialize the DSM segment that contains shared
 * information as well as the memory space for storing dead tuples.  When
 * starting either index vacuum or index cleanup, we launch parallel worker
 * processes.  Once all indexes are processed the parallel worker processes
 * exit.  After that, the leader process re-initializes the parallel context
 * so that it can use the same DSM for multiple passes of index vacuum and
 * for performing index cleanup.  For updating the index statistics, we need
 * to update the system table and since updates are not allowed during
 * parallel mode we update the index statistics after exiting from the
 * parallel mode.
 *
 * Portions Copyright (c) 1996-2021, PostgreSQL Global Development Group
 * Portions Copyright (c) 1994, Regents of the University of California
 *
 *
 * IDENTIFICATION
 *	  src/backend/access/heap/vacuumlazy.c
 *
 *-------------------------------------------------------------------------
 */
#include "postgres.h"

#include <math.h>

#include "access/amapi.h"
#include "access/genam.h"
#include "access/heapam.h"
#include "access/heapam_xlog.h"
#include "access/htup_details.h"
#include "access/multixact.h"
#include "access/parallel.h"
#include "access/transam.h"
#include "access/vacuumblk.h"
#include "access/visibilitymap.h"
#include "access/xact.h"
#include "access/xlog.h"
#include "catalog/index.h"
#include "catalog/storage.h"
#include "commands/dbcommands.h"
#include "commands/progress.h"
#include "commands/vacuum.h"
#include "executor/instrument.h"
#include "miscadmin.h"
#include "optimizer/paths.h"
#include "pgstat.h"
#include "portability/instr_time.h"
#include "postmaster/autovacuum.h"
#include "storage/bufmgr.h"
#include "storage/freespace.h"
#include "storage/lmgr.h"
#include "tcop/tcopprot.h"
#include "utils/lsyscache.h"
#include "utils/memutils.h"
#include "utils/pg_rusage.h"
#include "utils/timestamp.h"


/*
 * Guesstimation of number of dead tuples per page.  This is used to
 * provide an upper limit to memory allocated when vacuuming small
 * tables.
 */
#define LAZY_ALLOC_TUPLES		MaxHeapTuplesPerPage

/*
 * Before we consider skipping a page that's marked as clean in
 * visibility map, we must've seen at least this many clean pages.
 */
#define SKIP_PAGES_THRESHOLD	((BlockNumber) 32)

/*
 * DSM keys for parallel vacuum.  Unlike other parallel execution code, since
 * we don't need to worry about DSM keys conflicting with plan_node_id we can
 * use small integers.
 */
#define PARALLEL_VACUUM_KEY_SHARED			1
#define PARALLEL_VACUUM_KEY_DEAD_TUPLES		2
#define PARALLEL_VACUUM_KEY_QUERY_TEXT		3
#define PARALLEL_VACUUM_KEY_BUFFER_USAGE	4
#define PARALLEL_VACUUM_KEY_WAL_USAGE		5

/*
 * Macro to check if we are in a parallel vacuum.  If true, we are in the
 * parallel mode and the DSM segment is initialized.
 */
#define ParallelVacuumIsActive(lps) PointerIsValid(lps)

/*
 * Shared information among parallel workers.  So this is allocated in the DSM
 * segment.
 */
typedef struct LVShared
{
	/*
	 * Target table relid and log level.  These fields are not modified during
	 * the lazy vacuum.
	 */
	Oid			relid;
	int			elevel;

	/*
	 * An indication for vacuum workers to perform either index vacuum or
	 * index cleanup.  first_time is true only if for_cleanup is true and
	 * bulk-deletion is not performed yet.
	 */
	bool		for_cleanup;
	bool		first_time;

	/*
	 * Fields for both index vacuum and cleanup.
	 *
	 * reltuples is the total number of input heap tuples.  We set either old
	 * live tuples in the index vacuum case or the new live tuples in the
	 * index cleanup case.
	 *
	 * estimated_count is true if reltuples is an estimated value.  (Note that
	 * reltuples could be -1 in this case, indicating we have no idea.)
	 */
	double		reltuples;
	bool		estimated_count;

	/*
	 * In single process lazy vacuum we could consume more memory during index
	 * vacuuming or cleanup apart from the memory for heap scanning.  In
	 * parallel vacuum, since individual vacuum workers can consume memory
	 * equal to maintenance_work_mem, the new maintenance_work_mem for each
	 * worker is set such that the parallel operation doesn't consume more
	 * memory than single process lazy vacuum.
	 */
	int			maintenance_work_mem_worker;

	/*
	 * Shared vacuum cost balance.  During parallel vacuum,
	 * VacuumSharedCostBalance points to this value and it accumulates the
	 * balance of each parallel vacuum worker.
	 */
	pg_atomic_uint32 cost_balance;

	/*
	 * Number of active parallel workers.  This is used for computing the
	 * minimum threshold of the vacuum cost balance before a worker sleeps for
	 * cost-based delay.
	 */
	pg_atomic_uint32 active_nworkers;

	/*
	 * Variables to control parallel vacuum.  We have a bitmap to indicate
	 * which index has stats in shared memory.  The set bit in the map
	 * indicates that the particular index supports a parallel vacuum.
	 */
	pg_atomic_uint32 idx;		/* counter for vacuuming and clean up */
	uint32		offset;			/* sizeof header incl. bitmap */
	bits8		bitmap[FLEXIBLE_ARRAY_MEMBER];	/* bit map of NULLs */

	/* Shared index statistics data follows at end of struct */
} LVShared;

#define SizeOfLVShared (offsetof(LVShared, bitmap) + sizeof(bits8))
#define GetSharedIndStats(s) \
	((LVSharedIndStats *)((char *)(s) + ((LVShared *)(s))->offset))
#define IndStatsIsNull(s, i) \
	(!(((LVShared *)(s))->bitmap[(i) >> 3] & (1 << ((i) & 0x07))))

/*
 * Struct for an index bulk-deletion statistic used for parallel vacuum.  This
 * is allocated in the DSM segment.
 */
typedef struct LVSharedIndStats
{
	bool		updated;		/* are the stats updated? */
	IndexBulkDeleteResult stats;
} LVSharedIndStats;

/* Struct for maintaining a parallel vacuum state. */
typedef struct LVParallelState
{
	ParallelContext *pcxt;

	/* Shared information among parallel vacuum workers */
	LVShared   *lvshared;

	/* Points to buffer usage area in DSM */
	BufferUsage *buffer_usage;

	/* Points to WAL usage area in DSM */
	WalUsage   *wal_usage;

	/*
	 * The number of indexes that support parallel index bulk-deletion and
	 * parallel index cleanup respectively.
	 */
	int			nindexes_parallel_bulkdel;
	int			nindexes_parallel_cleanup;
	int			nindexes_parallel_condcleanup;
} LVParallelState;

<<<<<<< HEAD
=======
typedef struct LVRelStats
{
	char	   *relnamespace;
	char	   *relname;
	/* useindex = true means two-pass strategy; false means one-pass */
	bool		useindex;
	/* Overall statistics about rel */
	BlockNumber old_rel_pages;	/* previous value of pg_class.relpages */
	BlockNumber rel_pages;		/* total number of pages */
	BlockNumber scanned_pages;	/* number of pages we examined */
	BlockNumber pinskipped_pages;	/* # of pages we skipped due to a pin */
	BlockNumber frozenskipped_pages;	/* # of frozen pages we skipped */
	BlockNumber tupcount_pages; /* pages whose tuples we counted */
	double		old_live_tuples;	/* previous value of pg_class.reltuples */
	double		new_rel_tuples; /* new estimated total # of tuples */
	double		new_live_tuples;	/* new estimated total # of live tuples */
	double		new_dead_tuples;	/* new estimated total # of dead tuples */
	BlockNumber pages_removed;
	double		tuples_deleted;
	BlockNumber nonempty_pages; /* actually, last nonempty page + 1 */
	LVDeadTuples *dead_tuples;
	int			num_index_scans;
	TransactionId latestRemovedXid;
	bool		lock_waiter_detected;

	/* Statistics about indexes */
	IndexBulkDeleteResult **indstats;
	int			nindexes;

	/* Used for error callback */
	char	   *indname;
	BlockNumber blkno;			/* used only for heap operations */
	OffsetNumber offnum;		/* used only for heap operations */
	VacErrPhase phase;
} LVRelStats;

/* Struct for saving and restoring vacuum error information. */
typedef struct LVSavedErrInfo
{
	BlockNumber blkno;
	OffsetNumber offnum;
	VacErrPhase phase;
} LVSavedErrInfo;

>>>>>>> 9d523119
/* A few variables that don't seem worth passing around as parameters */
static int	elevel = -1;

static TransactionId OldestXmin;
static TransactionId FreezeLimit;
static MultiXactId MultiXactCutoff;

static BufferAccessStrategy vac_strategy;


/* non-export function prototypes */
static void lazy_scan_heap(Relation onerel, VacuumParams *params,
						   LVRelStats *vacrelstats, Relation *Irel, int nindexes,
						   bool aggressive);
static void lazy_vacuum_heap(Relation onerel, LVRelStats *vacrelstats);
static bool lazy_check_needs_freeze(Buffer buf, bool *hastup,
									LVRelStats *vacrelstats);
static void lazy_vacuum_all_indexes(Relation onerel, Relation *Irel,
									LVRelStats *vacrelstats, LVParallelState *lps,
									int nindexes);
static int	lazy_vacuum_page(Relation onerel, BlockNumber blkno, Buffer buffer,
							 int tupindex, LVRelStats *vacrelstats, Buffer *vmbuffer);
static void lazy_space_alloc(LVRelStats *vacrelstats, BlockNumber relblocks);
static bool heap_page_is_all_visible(Relation rel, Buffer buf,
									 LVRelStats *vacrelstats,
									 TransactionId *visibility_cutoff_xid, bool *all_frozen);
static void lazy_parallel_vacuum_indexes(Relation *Irel, LVRelStats *vacrelstats,
										 LVParallelState *lps, int nindexes);
static void parallel_vacuum_index(Relation *Irel, LVShared *lvshared,
								  LVDeadTuples *dead_tuples, int nindexes,
								  LVRelStats *vacrelstats);
static void vacuum_indexes_leader(Relation *Irel, LVRelStats *vacrelstats,
								  LVParallelState *lps, int nindexes);
static void vacuum_one_index(Relation indrel, IndexBulkDeleteResult **stats,
							 LVShared *lvshared, LVSharedIndStats *shared_indstats,
							 LVDeadTuples *dead_tuples, LVRelStats *vacrelstats);
static void lazy_cleanup_all_indexes(Relation *Irel, LVRelStats *vacrelstats,
									 LVParallelState *lps, int nindexes);
static long compute_max_dead_tuples(BlockNumber relblocks, bool hasindex);
static int	compute_parallel_vacuum_workers(Relation *Irel, int nindexes, int nrequested,
											bool *can_parallel_vacuum);
static void prepare_index_statistics(LVShared *lvshared, bool *can_parallel_vacuum,
									 int nindexes);
static void update_index_statistics(Relation *Irel, IndexBulkDeleteResult **stats,
									int nindexes);
static LVParallelState *begin_parallel_vacuum(Oid relid, Relation *Irel,
											  LVRelStats *vacrelstats, BlockNumber nblocks,
											  int nindexes, int nrequested);
static void end_parallel_vacuum(IndexBulkDeleteResult **stats,
								LVParallelState *lps, int nindexes);
static LVSharedIndStats *get_indstats(LVShared *lvshared, int n);
static bool skip_parallel_vacuum_index(Relation indrel, LVShared *lvshared);
static void vacuum_error_callback(void *arg);


/*
 *	heap_vacuum_rel() -- perform VACUUM for one heap relation
 *
 *		This routine vacuums a single heap, cleans out its indexes, and
 *		updates its relpages and reltuples statistics.
 *
 *		At entry, we have already established a transaction and opened
 *		and locked the relation.
 */
void
heap_vacuum_rel(Relation onerel, VacuumParams *params,
				BufferAccessStrategy bstrategy)
{
	LVRelStats *vacrelstats;
	Relation   *Irel;
	int			nindexes;
	PGRUsage	ru0;
	TimestampTz starttime = 0;
	WalUsage	walusage_start = pgWalUsage;
	WalUsage	walusage = {0, 0, 0};
	long		secs;
	int			usecs;
	double		read_rate,
				write_rate;
	bool		aggressive;		/* should we scan all unfrozen pages? */
	bool		scanned_all_unfrozen;	/* actually scanned all such pages? */
	char	  **indnames = NULL;
	TransactionId xidFullScanLimit;
	MultiXactId mxactFullScanLimit;
	BlockNumber new_rel_pages;
	BlockNumber new_rel_allvisible;
	double		new_live_tuples;
	TransactionId new_frozen_xid;
	MultiXactId new_min_multi;
	ErrorContextCallback errcallback;
	PgStat_Counter startreadtime = 0;
	PgStat_Counter startwritetime = 0;

	Assert(params != NULL);
	Assert(params->index_cleanup != VACOPT_TERNARY_DEFAULT);
	Assert(params->truncate != VACOPT_TERNARY_DEFAULT);

	/* not every AM requires these to be valid, but heap does */
	Assert(TransactionIdIsNormal(onerel->rd_rel->relfrozenxid));
	Assert(MultiXactIdIsValid(onerel->rd_rel->relminmxid));

	/* measure elapsed time iff autovacuum logging requires it */
	if (IsAutoVacuumWorkerProcess() && params->log_min_duration >= 0)
	{
		pg_rusage_init(&ru0);
		starttime = GetCurrentTimestamp();
		if (track_io_timing)
		{
			startreadtime = pgStatBlockReadTime;
			startwritetime = pgStatBlockWriteTime;
		}
	}

	if (params->options & VACOPT_VERBOSE)
		elevel = INFO;
	else
		elevel = DEBUG2;

	pgstat_progress_start_command(PROGRESS_COMMAND_VACUUM,
								  RelationGetRelid(onerel));

	vac_strategy = bstrategy;

	vacuum_set_xid_limits(onerel,
						  params->freeze_min_age,
						  params->freeze_table_age,
						  params->multixact_freeze_min_age,
						  params->multixact_freeze_table_age,
						  &OldestXmin, &FreezeLimit, &xidFullScanLimit,
						  &MultiXactCutoff, &mxactFullScanLimit);

	/*
	 * We request an aggressive scan if the table's frozen Xid is now older
	 * than or equal to the requested Xid full-table scan limit; or if the
	 * table's minimum MultiXactId is older than or equal to the requested
	 * mxid full-table scan limit; or if DISABLE_PAGE_SKIPPING was specified.
	 */
	aggressive = TransactionIdPrecedesOrEquals(onerel->rd_rel->relfrozenxid,
											   xidFullScanLimit);
	aggressive |= MultiXactIdPrecedesOrEquals(onerel->rd_rel->relminmxid,
											  mxactFullScanLimit);
	if (params->options & VACOPT_DISABLE_PAGE_SKIPPING)
		aggressive = true;

	vacrelstats = (LVRelStats *) palloc0(sizeof(LVRelStats));

	vacrelstats->relnamespace = get_namespace_name(RelationGetNamespace(onerel));
	vacrelstats->relname = pstrdup(RelationGetRelationName(onerel));
	vacrelstats->indname = NULL;
	vacrelstats->phase = VACUUM_ERRCB_PHASE_UNKNOWN;
	vacrelstats->old_rel_pages = onerel->rd_rel->relpages;
	vacrelstats->old_live_tuples = onerel->rd_rel->reltuples;
	vacrelstats->num_index_scans = 0;
	vacrelstats->pages_removed = 0;
	vacrelstats->lock_waiter_detected = false;

	/* Open all indexes of the relation */
	vac_open_indexes(onerel, RowExclusiveLock, &nindexes, &Irel);
	vacrelstats->useindex = (nindexes > 0 &&
							 params->index_cleanup == VACOPT_TERNARY_ENABLED);

	vacrelstats->indstats = (IndexBulkDeleteResult **)
		palloc0(nindexes * sizeof(IndexBulkDeleteResult *));
	vacrelstats->nindexes = nindexes;

	/* Save index names iff autovacuum logging requires it */
	if (IsAutoVacuumWorkerProcess() &&
		params->log_min_duration >= 0 &&
		vacrelstats->nindexes > 0)
	{
		indnames = palloc(sizeof(char *) * vacrelstats->nindexes);
		for (int i = 0; i < vacrelstats->nindexes; i++)
			indnames[i] = pstrdup(RelationGetRelationName(Irel[i]));
	}

	/*
	 * Setup error traceback support for ereport().  The idea is to set up an
	 * error context callback to display additional information on any error
	 * during a vacuum.  During different phases of vacuum (heap scan, heap
	 * vacuum, index vacuum, index clean up, heap truncate), we update the
	 * error context callback to display appropriate information.
	 *
	 * Note that the index vacuum and heap vacuum phases may be called
	 * multiple times in the middle of the heap scan phase.  So the old phase
	 * information is restored at the end of those phases.
	 */
	errcallback.callback = vacuum_error_callback;
	errcallback.arg = vacrelstats;
	errcallback.previous = error_context_stack;
	error_context_stack = &errcallback;

	/* Do the vacuuming */
	lazy_scan_heap(onerel, params, vacrelstats, Irel, nindexes, aggressive);

	/* Done with indexes */
	vac_close_indexes(nindexes, Irel, NoLock);

	/*
	 * Compute whether we actually scanned the all unfrozen pages. If we did,
	 * we can adjust relfrozenxid and relminmxid.
	 *
	 * NB: We need to check this before truncating the relation, because that
	 * will change ->rel_pages.
	 */
	if ((vacrelstats->scanned_pages + vacrelstats->frozenskipped_pages)
		< vacrelstats->rel_pages)
	{
		Assert(!aggressive);
		scanned_all_unfrozen = false;
	}
	else
		scanned_all_unfrozen = true;

	/*
	 * Optionally truncate the relation.
	 */
	if (should_attempt_truncation(params, vacrelstats))
	{
		/*
		 * Update error traceback information.  This is the last phase during
		 * which we add context information to errors, so we don't need to
		 * revert to the previous phase.
		 */
		update_vacuum_error_info(vacrelstats, NULL, VACUUM_ERRCB_PHASE_TRUNCATE,
								 vacrelstats->nonempty_pages,
								 InvalidOffsetNumber);
		lazy_truncate_heap(onerel, vacrelstats, vac_strategy, elevel);
	}

	/* Pop the error context stack */
	error_context_stack = errcallback.previous;

	/* Report that we are now doing final cleanup */
	pgstat_progress_update_param(PROGRESS_VACUUM_PHASE,
								 PROGRESS_VACUUM_PHASE_FINAL_CLEANUP);

	/*
	 * Update statistics in pg_class.
	 *
	 * In principle new_live_tuples could be -1 indicating that we (still)
	 * don't know the tuple count.  In practice that probably can't happen,
	 * since we'd surely have scanned some pages if the table is new and
	 * nonempty.
	 *
	 * For safety, clamp relallvisible to be not more than what we're setting
	 * relpages to.
	 *
	 * Also, don't change relfrozenxid/relminmxid if we skipped any pages,
	 * since then we don't know for certain that all tuples have a newer xmin.
	 */
	new_rel_pages = vacrelstats->rel_pages;
	new_live_tuples = vacrelstats->new_live_tuples;

	visibilitymap_count(onerel, &new_rel_allvisible, NULL);
	if (new_rel_allvisible > new_rel_pages)
		new_rel_allvisible = new_rel_pages;

	new_frozen_xid = scanned_all_unfrozen ? FreezeLimit : InvalidTransactionId;
	new_min_multi = scanned_all_unfrozen ? MultiXactCutoff : InvalidMultiXactId;

	vac_update_relstats(onerel,
						new_rel_pages,
						new_live_tuples,
						new_rel_allvisible,
						nindexes > 0,
						new_frozen_xid,
						new_min_multi,
						false);

	/* report results to the stats collector, too */
	pgstat_report_vacuum(RelationGetRelid(onerel),
						 onerel->rd_rel->relisshared,
						 Max(new_live_tuples, 0),
						 vacrelstats->new_dead_tuples);
	pgstat_progress_end_command();

	/* and log the action if appropriate */
	if (IsAutoVacuumWorkerProcess() && params->log_min_duration >= 0)
	{
		TimestampTz endtime = GetCurrentTimestamp();

		if (params->log_min_duration == 0 ||
			TimestampDifferenceExceeds(starttime, endtime,
									   params->log_min_duration))
		{
			StringInfoData buf;
			char	   *msgfmt;

			TimestampDifference(starttime, endtime, &secs, &usecs);

			memset(&walusage, 0, sizeof(WalUsage));
			WalUsageAccumDiff(&walusage, &pgWalUsage, &walusage_start);

			read_rate = 0;
			write_rate = 0;
			if ((secs > 0) || (usecs > 0))
			{
				read_rate = (double) BLCKSZ * VacuumPageMiss / (1024 * 1024) /
					(secs + usecs / 1000000.0);
				write_rate = (double) BLCKSZ * VacuumPageDirty / (1024 * 1024) /
					(secs + usecs / 1000000.0);
			}

			/*
			 * This is pretty messy, but we split it up so that we can skip
			 * emitting individual parts of the message when not applicable.
			 */
			initStringInfo(&buf);
			if (params->is_wraparound)
			{
				if (aggressive)
					msgfmt = _("automatic aggressive vacuum to prevent wraparound of table \"%s.%s.%s\": index scans: %d\n");
				else
					msgfmt = _("automatic vacuum to prevent wraparound of table \"%s.%s.%s\": index scans: %d\n");
			}
			else
			{
				if (aggressive)
					msgfmt = _("automatic aggressive vacuum of table \"%s.%s.%s\": index scans: %d\n");
				else
					msgfmt = _("automatic vacuum of table \"%s.%s.%s\": index scans: %d\n");
			}
			appendStringInfo(&buf, msgfmt,
							 get_database_name(MyDatabaseId),
							 vacrelstats->relnamespace,
							 vacrelstats->relname,
							 vacrelstats->num_index_scans);
			appendStringInfo(&buf, _("pages: %u removed, %u remain, %u skipped due to pins, %u skipped frozen\n"),
							 vacrelstats->pages_removed,
							 vacrelstats->rel_pages,
							 vacrelstats->pinskipped_pages,
							 vacrelstats->frozenskipped_pages);
			appendStringInfo(&buf,
							 _("tuples: %.0f removed, %.0f remain, %.0f are dead but not yet removable, oldest xmin: %u\n"),
							 vacrelstats->tuples_deleted,
							 vacrelstats->new_rel_tuples,
							 vacrelstats->new_dead_tuples,
							 OldestXmin);
			appendStringInfo(&buf,
							 _("buffer usage: %lld hits, %lld misses, %lld dirtied\n"),
							 (long long) VacuumPageHit,
							 (long long) VacuumPageMiss,
							 (long long) VacuumPageDirty);
			for (int i = 0; i < vacrelstats->nindexes; i++)
			{
				IndexBulkDeleteResult *stats = vacrelstats->indstats[i];

				if (!stats)
					continue;

				appendStringInfo(&buf,
								 _("index \"%s\": pages: %u remain, %u newly deleted, %u currently deleted, %u reusable\n"),
								 indnames[i],
								 stats->num_pages,
								 stats->pages_newly_deleted,
								 stats->pages_deleted,
								 stats->pages_free);
			}
			appendStringInfo(&buf, _("avg read rate: %.3f MB/s, avg write rate: %.3f MB/s\n"),
							 read_rate, write_rate);
			if (track_io_timing)
			{
				appendStringInfoString(&buf, _("I/O Timings:"));
				if (pgStatBlockReadTime - startreadtime > 0)
					appendStringInfo(&buf, _(" read=%.3f"),
									 (double) (pgStatBlockReadTime - startreadtime) / 1000);
				if (pgStatBlockWriteTime - startwritetime > 0)
					appendStringInfo(&buf, _(" write=%.3f"),
									 (double) (pgStatBlockWriteTime - startwritetime) / 1000);
				appendStringInfoChar(&buf, '\n');
			}
			appendStringInfo(&buf, _("system usage: %s\n"), pg_rusage_show(&ru0));
			appendStringInfo(&buf,
							 _("WAL usage: %ld records, %ld full page images, %llu bytes"),
							 walusage.wal_records,
							 walusage.wal_fpi,
							 (unsigned long long) walusage.wal_bytes);

			ereport(LOG,
					(errmsg_internal("%s", buf.data)));
			pfree(buf.data);
		}
	}

	/* Cleanup index statistics and index names */
	for (int i = 0; i < vacrelstats->nindexes; i++)
	{
		if (vacrelstats->indstats[i])
			pfree(vacrelstats->indstats[i]);

		if (indnames && indnames[i])
			pfree(indnames[i]);
	}
}

/*
 * For Hot Standby we need to know the highest transaction id that will
 * be removed by any change. VACUUM proceeds in a number of passes so
 * we need to consider how each pass operates. The first phase runs
 * heap_page_prune(), which can issue XLOG_HEAP2_CLEAN records as it
 * progresses - these will have a latestRemovedXid on each record.
 * In some cases this removes all of the tuples to be removed, though
 * often we have dead tuples with index pointers so we must remember them
 * for removal in phase 3. Index records for those rows are removed
 * in phase 2 and index blocks do not have MVCC information attached.
 * So before we can allow removal of any index tuples we need to issue
 * a WAL record containing the latestRemovedXid of rows that will be
 * removed in phase three. This allows recovery queries to block at the
 * correct place, i.e. before phase two, rather than during phase three
 * which would be after the rows have become inaccessible.
 */
static void
vacuum_log_cleanup_info(Relation rel, LVRelStats *vacrelstats)
{
	/*
	 * Skip this for relations for which no WAL is to be written, or if we're
	 * not trying to support archive recovery.
	 */
	if (!RelationNeedsWAL(rel) || !XLogIsNeeded())
		return;

	/*
	 * No need to write the record at all unless it contains a valid value
	 */
	if (TransactionIdIsValid(vacrelstats->latestRemovedXid))
		(void) log_heap_cleanup_info(rel->rd_node, vacrelstats->latestRemovedXid);
}

/*
 *	lazy_scan_heap() -- scan an open heap relation
 *
 *		This routine prunes each page in the heap, which will among other
 *		things truncate dead tuples to dead line pointers, defragment the
 *		page, and set commit status bits (see heap_page_prune).  It also builds
 *		lists of dead tuples and pages with free space, calculates statistics
 *		on the number of live tuples in the heap, and marks pages as
 *		all-visible if appropriate.  When done, or when we run low on space for
 *		dead-tuple TIDs, invoke vacuuming of indexes and call lazy_vacuum_heap
 *		to reclaim dead line pointers.
 *
 *		If the table has at least two indexes, we execute both index vacuum
 *		and index cleanup with parallel workers unless parallel vacuum is
 *		disabled.  In a parallel vacuum, we enter parallel mode and then
 *		create both the parallel context and the DSM segment before starting
 *		heap scan so that we can record dead tuples to the DSM segment.  All
 *		parallel workers are launched at beginning of index vacuuming and
 *		index cleanup and they exit once done with all indexes.  At the end of
 *		this function we exit from parallel mode.  Index bulk-deletion results
 *		are stored in the DSM segment and we update index statistics for all
 *		the indexes after exiting from parallel mode since writes are not
 *		allowed during parallel mode.
 *
 *		If there are no indexes then we can reclaim line pointers on the fly;
 *		dead line pointers need only be retained until all index pointers that
 *		reference them have been killed.
 */
static void
lazy_scan_heap(Relation onerel, VacuumParams *params, LVRelStats *vacrelstats,
			   Relation *Irel, int nindexes, bool aggressive)
{
	LVParallelState *lps = NULL;
	LVDeadTuples *dead_tuples;
	BlockNumber nblocks,
				blkno;
	HeapTupleData tuple;
	TransactionId relfrozenxid = onerel->rd_rel->relfrozenxid;
	TransactionId relminmxid = onerel->rd_rel->relminmxid;
	BlockNumber empty_pages,
				vacuumed_pages,
				next_fsm_block_to_vacuum;
	double		num_tuples,		/* total number of nonremovable tuples */
				live_tuples,	/* live tuples (reltuples estimate) */
				tups_vacuumed,	/* tuples cleaned up by current vacuum */
				nkeep,			/* dead-but-not-removable tuples */
				nunused;		/* # existing unused line pointers */
	int			i;
	PGRUsage	ru0;
	Buffer		vmbuffer = InvalidBuffer;
	BlockNumber next_unskippable_block;
	bool		skipping_blocks;
	xl_heap_freeze_tuple *frozen;
	StringInfoData buf;
	const int	initprog_index[] = {
		PROGRESS_VACUUM_PHASE,
		PROGRESS_VACUUM_TOTAL_HEAP_BLKS,
		PROGRESS_VACUUM_MAX_DEAD_TUPLES
	};
	int64		initprog_val[3];
	GlobalVisState *vistest;

	pg_rusage_init(&ru0);

	if (aggressive)
		ereport(elevel,
				(errmsg("aggressively vacuuming \"%s.%s\"",
						vacrelstats->relnamespace,
						vacrelstats->relname)));
	else
		ereport(elevel,
				(errmsg("vacuuming \"%s.%s\"",
						vacrelstats->relnamespace,
						vacrelstats->relname)));

	empty_pages = vacuumed_pages = 0;
	next_fsm_block_to_vacuum = (BlockNumber) 0;
	num_tuples = live_tuples = tups_vacuumed = nkeep = nunused = 0;

	nblocks = RelationGetNumberOfBlocks(onerel);
	vacrelstats->rel_pages = nblocks;
	vacrelstats->scanned_pages = 0;
	vacrelstats->tupcount_pages = 0;
	vacrelstats->nonempty_pages = 0;
	vacrelstats->latestRemovedXid = InvalidTransactionId;

	vistest = GlobalVisTestFor(onerel);

	/*
	 * Initialize state for a parallel vacuum.  As of now, only one worker can
	 * be used for an index, so we invoke parallelism only if there are at
	 * least two indexes on a table.
	 */
	if (params->nworkers >= 0 && vacrelstats->useindex && nindexes > 1)
	{
		/*
		 * Since parallel workers cannot access data in temporary tables, we
		 * can't perform parallel vacuum on them.
		 */
		if (RelationUsesLocalBuffers(onerel))
		{
			/*
			 * Give warning only if the user explicitly tries to perform a
			 * parallel vacuum on the temporary table.
			 */
			if (params->nworkers > 0)
				ereport(WARNING,
						(errmsg("disabling parallel option of vacuum on \"%s\" --- cannot vacuum temporary tables in parallel",
								vacrelstats->relname)));
		}
		else
			lps = begin_parallel_vacuum(RelationGetRelid(onerel), Irel,
										vacrelstats, nblocks, nindexes,
										params->nworkers);
	}

	/*
	 * Allocate the space for dead tuples in case parallel vacuum is not
	 * initialized.
	 */
	if (!ParallelVacuumIsActive(lps))
		lazy_space_alloc(vacrelstats, nblocks);

	dead_tuples = vacrelstats->dead_tuples;
	frozen = palloc(sizeof(xl_heap_freeze_tuple) * MaxHeapTuplesPerPage);

	/* Report that we're scanning the heap, advertising total # of blocks */
	initprog_val[0] = PROGRESS_VACUUM_PHASE_SCAN_HEAP;
	initprog_val[1] = nblocks;
	initprog_val[2] = dead_tuples->max_tuples;
	pgstat_progress_update_multi_param(3, initprog_index, initprog_val);

	/*
	 * Except when aggressive is set, we want to skip pages that are
	 * all-visible according to the visibility map, but only when we can skip
	 * at least SKIP_PAGES_THRESHOLD consecutive pages.  Since we're reading
	 * sequentially, the OS should be doing readahead for us, so there's no
	 * gain in skipping a page now and then; that's likely to disable
	 * readahead and so be counterproductive. Also, skipping even a single
	 * page means that we can't update relfrozenxid, so we only want to do it
	 * if we can skip a goodly number of pages.
	 *
	 * When aggressive is set, we can't skip pages just because they are
	 * all-visible, but we can still skip pages that are all-frozen, since
	 * such pages do not need freezing and do not affect the value that we can
	 * safely set for relfrozenxid or relminmxid.
	 *
	 * Before entering the main loop, establish the invariant that
	 * next_unskippable_block is the next block number >= blkno that we can't
	 * skip based on the visibility map, either all-visible for a regular scan
	 * or all-frozen for an aggressive scan.  We set it to nblocks if there's
	 * no such block.  We also set up the skipping_blocks flag correctly at
	 * this stage.
	 *
	 * Note: The value returned by visibilitymap_get_status could be slightly
	 * out-of-date, since we make this test before reading the corresponding
	 * heap page or locking the buffer.  This is OK.  If we mistakenly think
	 * that the page is all-visible or all-frozen when in fact the flag's just
	 * been cleared, we might fail to vacuum the page.  It's easy to see that
	 * skipping a page when aggressive is not set is not a very big deal; we
	 * might leave some dead tuples lying around, but the next vacuum will
	 * find them.  But even when aggressive *is* set, it's still OK if we miss
	 * a page whose all-frozen marking has just been cleared.  Any new XIDs
	 * just added to that page are necessarily newer than the GlobalXmin we
	 * computed, so they'll have no effect on the value to which we can safely
	 * set relfrozenxid.  A similar argument applies for MXIDs and relminmxid.
	 *
	 * We will scan the table's last page, at least to the extent of
	 * determining whether it has tuples or not, even if it should be skipped
	 * according to the above rules; except when we've already determined that
	 * it's not worth trying to truncate the table.  This avoids having
	 * lazy_truncate_heap() take access-exclusive lock on the table to attempt
	 * a truncation that just fails immediately because there are tuples in
	 * the last page.  This is worth avoiding mainly because such a lock must
	 * be replayed on any hot standby, where it can be disruptive.
	 */
	next_unskippable_block = 0;
	if ((params->options & VACOPT_DISABLE_PAGE_SKIPPING) == 0)
	{
		while (next_unskippable_block < nblocks)
		{
			uint8		vmstatus;

			vmstatus = visibilitymap_get_status(onerel, next_unskippable_block,
												&vmbuffer);
			if (aggressive)
			{
				if ((vmstatus & VISIBILITYMAP_ALL_FROZEN) == 0)
					break;
			}
			else
			{
				if ((vmstatus & VISIBILITYMAP_ALL_VISIBLE) == 0)
					break;
			}
			vacuum_delay_point();
			next_unskippable_block++;
		}
	}

	if (next_unskippable_block >= SKIP_PAGES_THRESHOLD)
		skipping_blocks = true;
	else
		skipping_blocks = false;

	for (blkno = 0; blkno < nblocks; blkno++)
	{
		Buffer		buf;
		Page		page;
		OffsetNumber offnum,
					maxoff;
		bool		tupgone,
					hastup;
		int			prev_dead_count;
		int			nfrozen;
		Size		freespace;
		bool		all_visible_according_to_vm = false;
		bool		all_visible;
		bool		all_frozen = true;	/* provided all_visible is also true */
		bool		has_dead_items;		/* includes existing LP_DEAD items */
		TransactionId visibility_cutoff_xid = InvalidTransactionId;

		/* see note above about forcing scanning of last page */
#define FORCE_CHECK_PAGE() \
		(blkno == nblocks - 1 && should_attempt_truncation(params, vacrelstats))

		pgstat_progress_update_param(PROGRESS_VACUUM_HEAP_BLKS_SCANNED, blkno);

		update_vacuum_error_info(vacrelstats, NULL, VACUUM_ERRCB_PHASE_SCAN_HEAP,
								 blkno, InvalidOffsetNumber);

		if (blkno == next_unskippable_block)
		{
			/* Time to advance next_unskippable_block */
			next_unskippable_block++;
			if ((params->options & VACOPT_DISABLE_PAGE_SKIPPING) == 0)
			{
				while (next_unskippable_block < nblocks)
				{
					uint8		vmskipflags;

					vmskipflags = visibilitymap_get_status(onerel,
														   next_unskippable_block,
														   &vmbuffer);
					if (aggressive)
					{
						if ((vmskipflags & VISIBILITYMAP_ALL_FROZEN) == 0)
							break;
					}
					else
					{
						if ((vmskipflags & VISIBILITYMAP_ALL_VISIBLE) == 0)
							break;
					}
					vacuum_delay_point();
					next_unskippable_block++;
				}
			}

			/*
			 * We know we can't skip the current block.  But set up
			 * skipping_blocks to do the right thing at the following blocks.
			 */
			if (next_unskippable_block - blkno > SKIP_PAGES_THRESHOLD)
				skipping_blocks = true;
			else
				skipping_blocks = false;

			/*
			 * Normally, the fact that we can't skip this block must mean that
			 * it's not all-visible.  But in an aggressive vacuum we know only
			 * that it's not all-frozen, so it might still be all-visible.
			 */
			if (aggressive && VM_ALL_VISIBLE(onerel, blkno, &vmbuffer))
				all_visible_according_to_vm = true;
		}
		else
		{
			/*
			 * The current block is potentially skippable; if we've seen a
			 * long enough run of skippable blocks to justify skipping it, and
			 * we're not forced to check it, then go ahead and skip.
			 * Otherwise, the page must be at least all-visible if not
			 * all-frozen, so we can set all_visible_according_to_vm = true.
			 */
			if (skipping_blocks && !FORCE_CHECK_PAGE())
			{
				/*
				 * Tricky, tricky.  If this is in aggressive vacuum, the page
				 * must have been all-frozen at the time we checked whether it
				 * was skippable, but it might not be any more.  We must be
				 * careful to count it as a skipped all-frozen page in that
				 * case, or else we'll think we can't update relfrozenxid and
				 * relminmxid.  If it's not an aggressive vacuum, we don't
				 * know whether it was all-frozen, so we have to recheck; but
				 * in this case an approximate answer is OK.
				 */
				if (aggressive || VM_ALL_FROZEN(onerel, blkno, &vmbuffer))
					vacrelstats->frozenskipped_pages++;
				continue;
			}
			all_visible_according_to_vm = true;
		}

		vacuum_delay_point();

		/*
		 * If we are close to overrunning the available space for dead-tuple
		 * TIDs, pause and do a cycle of vacuuming before we tackle this page.
		 */
		if ((dead_tuples->max_tuples - dead_tuples->num_tuples) < MaxHeapTuplesPerPage &&
			dead_tuples->num_tuples > 0)
		{
			/*
			 * Before beginning index vacuuming, we release any pin we may
			 * hold on the visibility map page.  This isn't necessary for
			 * correctness, but we do it anyway to avoid holding the pin
			 * across a lengthy, unrelated operation.
			 */
			if (BufferIsValid(vmbuffer))
			{
				ReleaseBuffer(vmbuffer);
				vmbuffer = InvalidBuffer;
			}

			/* Work on all the indexes, then the heap */
			lazy_vacuum_all_indexes(onerel, Irel, vacrelstats, lps, nindexes);

			/* Remove tuples from heap */
			lazy_vacuum_heap(onerel, vacrelstats);

			/*
			 * Forget the now-vacuumed tuples, and press on, but be careful
			 * not to reset latestRemovedXid since we want that value to be
			 * valid.
			 */
			dead_tuples->num_tuples = 0;

			/*
			 * Vacuum the Free Space Map to make newly-freed space visible on
			 * upper-level FSM pages.  Note we have not yet processed blkno.
			 */
			FreeSpaceMapVacuumRange(onerel, next_fsm_block_to_vacuum, blkno);
			next_fsm_block_to_vacuum = blkno;

			/* Report that we are once again scanning the heap */
			pgstat_progress_update_param(PROGRESS_VACUUM_PHASE,
										 PROGRESS_VACUUM_PHASE_SCAN_HEAP);
		}

		/*
		 * Pin the visibility map page in case we need to mark the page
		 * all-visible.  In most cases this will be very cheap, because we'll
		 * already have the correct page pinned anyway.  However, it's
		 * possible that (a) next_unskippable_block is covered by a different
		 * VM page than the current block or (b) we released our pin and did a
		 * cycle of index vacuuming.
		 *
		 */
		visibilitymap_pin(onerel, blkno, &vmbuffer);

		buf = ReadBufferExtended(onerel, MAIN_FORKNUM, blkno,
								 RBM_NORMAL, vac_strategy);

		/* We need buffer cleanup lock so that we can prune HOT chains. */
		if (!ConditionalLockBufferForCleanup(buf))
		{
			/*
			 * If we're not performing an aggressive scan to guard against XID
			 * wraparound, and we don't want to forcibly check the page, then
			 * it's OK to skip vacuuming pages we get a lock conflict on. They
			 * will be dealt with in some future vacuum.
			 */
			if (!aggressive && !FORCE_CHECK_PAGE())
			{
				ReleaseBuffer(buf);
				vacrelstats->pinskipped_pages++;
				continue;
			}

			/*
			 * Read the page with share lock to see if any xids on it need to
			 * be frozen.  If not we just skip the page, after updating our
			 * scan statistics.  If there are some, we wait for cleanup lock.
			 *
			 * We could defer the lock request further by remembering the page
			 * and coming back to it later, or we could even register
			 * ourselves for multiple buffers and then service whichever one
			 * is received first.  For now, this seems good enough.
			 *
			 * If we get here with aggressive false, then we're just forcibly
			 * checking the page, and so we don't want to insist on getting
			 * the lock; we only need to know if the page contains tuples, so
			 * that we can update nonempty_pages correctly.  It's convenient
			 * to use lazy_check_needs_freeze() for both situations, though.
			 */
			LockBuffer(buf, BUFFER_LOCK_SHARE);
			if (!lazy_check_needs_freeze(buf, &hastup, vacrelstats))
			{
				UnlockReleaseBuffer(buf);
				vacrelstats->scanned_pages++;
				vacrelstats->pinskipped_pages++;
				if (hastup)
					vacrelstats->nonempty_pages = blkno + 1;
				continue;
			}
			if (!aggressive)
			{
				/*
				 * Here, we must not advance scanned_pages; that would amount
				 * to claiming that the page contains no freezable tuples.
				 */
				UnlockReleaseBuffer(buf);
				vacrelstats->pinskipped_pages++;
				if (hastup)
					vacrelstats->nonempty_pages = blkno + 1;
				continue;
			}
			LockBuffer(buf, BUFFER_LOCK_UNLOCK);
			LockBufferForCleanup(buf);
			/* drop through to normal processing */
		}

		vacrelstats->scanned_pages++;
		vacrelstats->tupcount_pages++;

		page = BufferGetPage(buf);

		if (PageIsNew(page))
		{
			/*
			 * All-zeroes pages can be left over if either a backend extends
			 * the relation by a single page, but crashes before the newly
			 * initialized page has been written out, or when bulk-extending
			 * the relation (which creates a number of empty pages at the tail
			 * end of the relation, but enters them into the FSM).
			 *
			 * Note we do not enter the page into the visibilitymap. That has
			 * the downside that we repeatedly visit this page in subsequent
			 * vacuums, but otherwise we'll never not discover the space on a
			 * promoted standby. The harm of repeated checking ought to
			 * normally not be too bad - the space usually should be used at
			 * some point, otherwise there wouldn't be any regular vacuums.
			 *
			 * Make sure these pages are in the FSM, to ensure they can be
			 * reused. Do that by testing if there's any space recorded for
			 * the page. If not, enter it. We do so after releasing the lock
			 * on the heap page, the FSM is approximate, after all.
			 */
			UnlockReleaseBuffer(buf);

			empty_pages++;

			if (GetRecordedFreeSpace(onerel, blkno) == 0)
			{
				Size		freespace;

				freespace = BufferGetPageSize(buf) - SizeOfPageHeaderData;
				RecordPageWithFreeSpace(onerel, blkno, freespace);
			}
			continue;
		}

		if (PageIsEmpty(page))
		{
			empty_pages++;
			freespace = PageGetHeapFreeSpace(page);

			/*
			 * Empty pages are always all-visible and all-frozen (note that
			 * the same is currently not true for new pages, see above).
			 */
			if (!PageIsAllVisible(page))
			{
				START_CRIT_SECTION();

				/* mark buffer dirty before writing a WAL record */
				MarkBufferDirty(buf);

				/*
				 * It's possible that another backend has extended the heap,
				 * initialized the page, and then failed to WAL-log the page
				 * due to an ERROR.  Since heap extension is not WAL-logged,
				 * recovery might try to replay our record setting the page
				 * all-visible and find that the page isn't initialized, which
				 * will cause a PANIC.  To prevent that, check whether the
				 * page has been previously WAL-logged, and if not, do that
				 * now.
				 */
				if (RelationNeedsWAL(onerel) &&
					PageGetLSN(page) == InvalidXLogRecPtr)
					log_newpage_buffer(buf, true);

				PageSetAllVisible(page);
				visibilitymap_set(onerel, blkno, buf, InvalidXLogRecPtr,
								  vmbuffer, InvalidTransactionId,
								  VISIBILITYMAP_ALL_VISIBLE | VISIBILITYMAP_ALL_FROZEN);
				END_CRIT_SECTION();
			}

			UnlockReleaseBuffer(buf);
			RecordPageWithFreeSpace(onerel, blkno, freespace);
			continue;
		}

		/*
		 * Prune all HOT-update chains in this page.
		 *
		 * We count tuples removed by the pruning step as removed by VACUUM
		 * (existing LP_DEAD line pointers don't count).
		 */
		tups_vacuumed += heap_page_prune(onerel, buf, vistest,
										 InvalidTransactionId, 0, false,
										 &vacrelstats->latestRemovedXid,
										 &vacrelstats->offnum);

		/*
		 * Now scan the page to collect vacuumable items and check for tuples
		 * requiring freezing.
		 */
		all_visible = true;
		has_dead_items = false;
		nfrozen = 0;
		hastup = false;
		prev_dead_count = dead_tuples->num_tuples;
		maxoff = PageGetMaxOffsetNumber(page);

		/*
		 * Note: If you change anything in the loop below, also look at
		 * heap_page_is_all_visible to see if that needs to be changed.
		 */
		for (offnum = FirstOffsetNumber;
			 offnum <= maxoff;
			 offnum = OffsetNumberNext(offnum))
		{
			ItemId		itemid;

			/*
			 * Set the offset number so that we can display it along with any
			 * error that occurred while processing this tuple.
			 */
			vacrelstats->offnum = offnum;
			itemid = PageGetItemId(page, offnum);

			/* Unused items require no processing, but we count 'em */
			if (!ItemIdIsUsed(itemid))
			{
				nunused += 1;
				continue;
			}

			/* Redirect items mustn't be touched */
			if (ItemIdIsRedirected(itemid))
			{
				hastup = true;	/* this page won't be truncatable */
				continue;
			}

			ItemPointerSet(&(tuple.t_self), blkno, offnum);

			/*
			 * LP_DEAD line pointers are to be vacuumed normally; but we don't
			 * count them in tups_vacuumed, else we'd be double-counting (at
			 * least in the common case where heap_page_prune() just freed up
			 * a non-HOT tuple).  Note also that the final tups_vacuumed value
			 * might be very low for tables where opportunistic page pruning
			 * happens to occur very frequently (via heap_page_prune_opt()
			 * calls that free up non-HOT tuples).
			 */
			if (ItemIdIsDead(itemid))
			{
				lazy_record_dead_tuple(dead_tuples, &(tuple.t_self));
				all_visible = false;
				has_dead_items = true;
				continue;
			}

			Assert(ItemIdIsNormal(itemid));

			tuple.t_data = (HeapTupleHeader) PageGetItem(page, itemid);
			tuple.t_len = ItemIdGetLength(itemid);
			tuple.t_tableOid = RelationGetRelid(onerel);

			tupgone = false;

			/*
			 * The criteria for counting a tuple as live in this block need to
			 * match what analyze.c's acquire_sample_rows() does, otherwise
			 * VACUUM and ANALYZE may produce wildly different reltuples
			 * values, e.g. when there are many recently-dead tuples.
			 *
			 * The logic here is a bit simpler than acquire_sample_rows(), as
			 * VACUUM can't run inside a transaction block, which makes some
			 * cases impossible (e.g. in-progress insert from the same
			 * transaction).
			 */
			switch (HeapTupleSatisfiesVacuum(&tuple, OldestXmin, buf))
			{
				case HEAPTUPLE_DEAD:

					/*
					 * Ordinarily, DEAD tuples would have been removed by
					 * heap_page_prune(), but it's possible that the tuple
					 * state changed since heap_page_prune() looked.  In
					 * particular an INSERT_IN_PROGRESS tuple could have
					 * changed to DEAD if the inserter aborted.  So this
					 * cannot be considered an error condition.
					 *
					 * If the tuple is HOT-updated then it must only be
					 * removed by a prune operation; so we keep it just as if
					 * it were RECENTLY_DEAD.  Also, if it's a heap-only
					 * tuple, we choose to keep it, because it'll be a lot
					 * cheaper to get rid of it in the next pruning pass than
					 * to treat it like an indexed tuple. Finally, if index
					 * cleanup is disabled, the second heap pass will not
					 * execute, and the tuple will not get removed, so we must
					 * treat it like any other dead tuple that we choose to
					 * keep.
					 *
					 * If this were to happen for a tuple that actually needed
					 * to be deleted, we'd be in trouble, because it'd
					 * possibly leave a tuple below the relation's xmin
					 * horizon alive.  heap_prepare_freeze_tuple() is prepared
					 * to detect that case and abort the transaction,
					 * preventing corruption.
					 */
					if (HeapTupleIsHotUpdated(&tuple) ||
						HeapTupleIsHeapOnly(&tuple) ||
						params->index_cleanup == VACOPT_TERNARY_DISABLED)
						nkeep += 1;
					else
						tupgone = true; /* we can delete the tuple */
					all_visible = false;
					break;
				case HEAPTUPLE_LIVE:

					/*
					 * Count it as live.  Not only is this natural, but it's
					 * also what acquire_sample_rows() does.
					 */
					live_tuples += 1;

					/*
					 * Is the tuple definitely visible to all transactions?
					 *
					 * NB: Like with per-tuple hint bits, we can't set the
					 * PD_ALL_VISIBLE flag if the inserter committed
					 * asynchronously. See SetHintBits for more info. Check
					 * that the tuple is hinted xmin-committed because of
					 * that.
					 */
					if (all_visible)
					{
						TransactionId xmin;

						if (!HeapTupleHeaderXminCommitted(tuple.t_data))
						{
							all_visible = false;
							break;
						}

						/*
						 * The inserter definitely committed. But is it old
						 * enough that everyone sees it as committed?
						 */
						xmin = HeapTupleHeaderGetXmin(tuple.t_data);
						if (!TransactionIdPrecedes(xmin, OldestXmin))
						{
							all_visible = false;
							break;
						}

						/* Track newest xmin on page. */
						if (TransactionIdFollows(xmin, visibility_cutoff_xid))
							visibility_cutoff_xid = xmin;
					}
					break;
				case HEAPTUPLE_RECENTLY_DEAD:

					/*
					 * If tuple is recently deleted then we must not remove it
					 * from relation.
					 */
					nkeep += 1;
					all_visible = false;
					break;
				case HEAPTUPLE_INSERT_IN_PROGRESS:

					/*
					 * This is an expected case during concurrent vacuum.
					 *
					 * We do not count these rows as live, because we expect
					 * the inserting transaction to update the counters at
					 * commit, and we assume that will happen only after we
					 * report our results.  This assumption is a bit shaky,
					 * but it is what acquire_sample_rows() does, so be
					 * consistent.
					 */
					all_visible = false;
					break;
				case HEAPTUPLE_DELETE_IN_PROGRESS:
					/* This is an expected case during concurrent vacuum */
					all_visible = false;

					/*
					 * Count such rows as live.  As above, we assume the
					 * deleting transaction will commit and update the
					 * counters after we report.
					 */
					live_tuples += 1;
					break;
				default:
					elog(ERROR, "unexpected HeapTupleSatisfiesVacuum result");
					break;
			}

			if (tupgone)
			{
				lazy_record_dead_tuple(dead_tuples, &(tuple.t_self));
				HeapTupleHeaderAdvanceLatestRemovedXid(tuple.t_data,
													   &vacrelstats->latestRemovedXid);
				tups_vacuumed += 1;
				has_dead_items = true;
			}
			else
			{
				bool		tuple_totally_frozen;

				num_tuples += 1;
				hastup = true;

				/*
				 * Each non-removable tuple must be checked to see if it needs
				 * freezing.  Note we already have exclusive buffer lock.
				 */
				if (heap_prepare_freeze_tuple(tuple.t_data,
											  relfrozenxid, relminmxid,
											  FreezeLimit, MultiXactCutoff,
											  &frozen[nfrozen],
											  &tuple_totally_frozen))
					frozen[nfrozen++].offset = offnum;

				if (!tuple_totally_frozen)
					all_frozen = false;
			}
		}						/* scan along page */

		/*
		 * Clear the offset information once we have processed all the tuples
		 * on the page.
		 */
		vacrelstats->offnum = InvalidOffsetNumber;

		/*
		 * If we froze any tuples, mark the buffer dirty, and write a WAL
		 * record recording the changes.  We must log the changes to be
		 * crash-safe against future truncation of CLOG.
		 */
		if (nfrozen > 0)
		{
			START_CRIT_SECTION();

			MarkBufferDirty(buf);

			/* execute collected freezes */
			for (i = 0; i < nfrozen; i++)
			{
				ItemId		itemid;
				HeapTupleHeader htup;

				itemid = PageGetItemId(page, frozen[i].offset);
				htup = (HeapTupleHeader) PageGetItem(page, itemid);

				heap_execute_freeze_tuple(htup, &frozen[i]);
			}

			/* Now WAL-log freezing if necessary */
			if (RelationNeedsWAL(onerel))
			{
				XLogRecPtr	recptr;

				recptr = log_heap_freeze(onerel, buf, FreezeLimit,
										 frozen, nfrozen);
				PageSetLSN(page, recptr);
			}

			END_CRIT_SECTION();
		}

		/*
		 * If there are no indexes we can vacuum the page right now instead of
		 * doing a second scan. Also we don't do that but forget dead tuples
		 * when index cleanup is disabled.
		 */
		if (!vacrelstats->useindex && dead_tuples->num_tuples > 0)
		{
			if (nindexes == 0)
			{
				/* Remove tuples from heap if the table has no index */
				lazy_vacuum_page(onerel, blkno, buf, 0, vacrelstats, &vmbuffer);
				vacuumed_pages++;
				has_dead_items = false;
			}
			else
			{
				/*
				 * Here, we have indexes but index cleanup is disabled.
				 * Instead of vacuuming the dead tuples on the heap, we just
				 * forget them.
				 *
				 * Note that vacrelstats->dead_tuples could have tuples which
				 * became dead after HOT-pruning but are not marked dead yet.
				 * We do not process them because it's a very rare condition,
				 * and the next vacuum will process them anyway.
				 */
				Assert(params->index_cleanup == VACOPT_TERNARY_DISABLED);
			}

			/*
			 * Forget the now-vacuumed tuples, and press on, but be careful
			 * not to reset latestRemovedXid since we want that value to be
			 * valid.
			 */
			dead_tuples->num_tuples = 0;

			/*
			 * Periodically do incremental FSM vacuuming to make newly-freed
			 * space visible on upper FSM pages.  Note: although we've cleaned
			 * the current block, we haven't yet updated its FSM entry (that
			 * happens further down), so passing end == blkno is correct.
			 */
			if (blkno - next_fsm_block_to_vacuum >= VACUUM_FSM_EVERY_PAGES)
			{
				FreeSpaceMapVacuumRange(onerel, next_fsm_block_to_vacuum,
										blkno);
				next_fsm_block_to_vacuum = blkno;
			}
		}

		freespace = PageGetHeapFreeSpace(page);

		/* mark page all-visible, if appropriate */
		if (all_visible && !all_visible_according_to_vm)
		{
			uint8		flags = VISIBILITYMAP_ALL_VISIBLE;

			if (all_frozen)
				flags |= VISIBILITYMAP_ALL_FROZEN;

			/*
			 * It should never be the case that the visibility map page is set
			 * while the page-level bit is clear, but the reverse is allowed
			 * (if checksums are not enabled).  Regardless, set both bits so
			 * that we get back in sync.
			 *
			 * NB: If the heap page is all-visible but the VM bit is not set,
			 * we don't need to dirty the heap page.  However, if checksums
			 * are enabled, we do need to make sure that the heap page is
			 * dirtied before passing it to visibilitymap_set(), because it
			 * may be logged.  Given that this situation should only happen in
			 * rare cases after a crash, it is not worth optimizing.
			 */
			PageSetAllVisible(page);
			MarkBufferDirty(buf);
			visibilitymap_set(onerel, blkno, buf, InvalidXLogRecPtr,
							  vmbuffer, visibility_cutoff_xid, flags);
		}

		/*
		 * As of PostgreSQL 9.2, the visibility map bit should never be set if
		 * the page-level bit is clear.  However, it's possible that the bit
		 * got cleared after we checked it and before we took the buffer
		 * content lock, so we must recheck before jumping to the conclusion
		 * that something bad has happened.
		 */
		else if (all_visible_according_to_vm && !PageIsAllVisible(page)
				 && VM_ALL_VISIBLE(onerel, blkno, &vmbuffer))
		{
			elog(WARNING, "page is not marked all-visible but visibility map bit is set in relation \"%s\" page %u",
				 vacrelstats->relname, blkno);
			visibilitymap_clear(onerel, blkno, vmbuffer,
								VISIBILITYMAP_VALID_BITS);
		}

		/*
		 * It's possible for the value returned by
		 * GetOldestNonRemovableTransactionId() to move backwards, so it's not
		 * wrong for us to see tuples that appear to not be visible to
		 * everyone yet, while PD_ALL_VISIBLE is already set. The real safe
		 * xmin value never moves backwards, but
		 * GetOldestNonRemovableTransactionId() is conservative and sometimes
		 * returns a value that's unnecessarily small, so if we see that
		 * contradiction it just means that the tuples that we think are not
		 * visible to everyone yet actually are, and the PD_ALL_VISIBLE flag
		 * is correct.
		 *
		 * There should never be dead tuples on a page with PD_ALL_VISIBLE
		 * set, however.
		 */
		else if (PageIsAllVisible(page) && has_dead_items)
		{
			elog(WARNING, "page containing dead tuples is marked as all-visible in relation \"%s\" page %u",
				 vacrelstats->relname, blkno);
			PageClearAllVisible(page);
			MarkBufferDirty(buf);
			visibilitymap_clear(onerel, blkno, vmbuffer,
								VISIBILITYMAP_VALID_BITS);
		}

		/*
		 * If the all-visible page is all-frozen but not marked as such yet,
		 * mark it as all-frozen.  Note that all_frozen is only valid if
		 * all_visible is true, so we must check both.
		 */
		else if (all_visible_according_to_vm && all_visible && all_frozen &&
				 !VM_ALL_FROZEN(onerel, blkno, &vmbuffer))
		{
			/*
			 * We can pass InvalidTransactionId as the cutoff XID here,
			 * because setting the all-frozen bit doesn't cause recovery
			 * conflicts.
			 */
			visibilitymap_set(onerel, blkno, buf, InvalidXLogRecPtr,
							  vmbuffer, InvalidTransactionId,
							  VISIBILITYMAP_ALL_FROZEN);
		}

		UnlockReleaseBuffer(buf);

		/* Remember the location of the last page with nonremovable tuples */
		if (hastup)
			vacrelstats->nonempty_pages = blkno + 1;

		/*
		 * If we remembered any tuples for deletion, then the page will be
		 * visited again by lazy_vacuum_heap, which will compute and record
		 * its post-compaction free space.  If not, then we're done with this
		 * page, so remember its free space as-is.  (This path will always be
		 * taken if there are no indexes.)
		 */
		if (dead_tuples->num_tuples == prev_dead_count)
			RecordPageWithFreeSpace(onerel, blkno, freespace);
	}

	/* report that everything is scanned and vacuumed */
	pgstat_progress_update_param(PROGRESS_VACUUM_HEAP_BLKS_SCANNED, blkno);

	/* Clear the block number information */
	vacrelstats->blkno = InvalidBlockNumber;

	pfree(frozen);

	/* save stats for use later */
	vacrelstats->tuples_deleted = tups_vacuumed;
	vacrelstats->new_dead_tuples = nkeep;

	/* now we can compute the new value for pg_class.reltuples */
	vacrelstats->new_live_tuples = vac_estimate_reltuples(onerel,
														  nblocks,
														  vacrelstats->tupcount_pages,
														  live_tuples);

	/*
	 * Also compute the total number of surviving heap entries.  In the
	 * (unlikely) scenario that new_live_tuples is -1, take it as zero.
	 */
	vacrelstats->new_rel_tuples =
		Max(vacrelstats->new_live_tuples, 0) + vacrelstats->new_dead_tuples;

	/*
	 * Release any remaining pin on visibility map page.
	 */
	if (BufferIsValid(vmbuffer))
	{
		ReleaseBuffer(vmbuffer);
		vmbuffer = InvalidBuffer;
	}

	/* If any tuples need to be deleted, perform final vacuum cycle */
	/* XXX put a threshold on min number of tuples here? */
	if (dead_tuples->num_tuples > 0)
	{
		/* Work on all the indexes, and then the heap */
		lazy_vacuum_all_indexes(onerel, Irel, vacrelstats, lps, nindexes);

		/* Remove tuples from heap */
		lazy_vacuum_heap(onerel, vacrelstats);
	}

	/*
	 * Vacuum the remainder of the Free Space Map.  We must do this whether or
	 * not there were indexes.
	 */
	if (blkno > next_fsm_block_to_vacuum)
		FreeSpaceMapVacuumRange(onerel, next_fsm_block_to_vacuum, blkno);

	/* report all blocks vacuumed */
	pgstat_progress_update_param(PROGRESS_VACUUM_HEAP_BLKS_VACUUMED, blkno);

	/* Do post-vacuum cleanup */
	if (vacrelstats->useindex)
		lazy_cleanup_all_indexes(Irel, vacrelstats, lps, nindexes);

	/*
	 * End parallel mode before updating index statistics as we cannot write
	 * during parallel mode.
	 */
	if (ParallelVacuumIsActive(lps))
		end_parallel_vacuum(vacrelstats->indstats, lps, nindexes);

	/* Update index statistics */
	if (vacrelstats->useindex)
		update_index_statistics(Irel, vacrelstats->indstats, nindexes);

	/* If no indexes, make log report that lazy_vacuum_heap would've made */
	if (vacuumed_pages)
		ereport(elevel,
				(errmsg("\"%s\": removed %.0f row versions in %u pages",
						vacrelstats->relname,
						tups_vacuumed, vacuumed_pages)));

	initStringInfo(&buf);
	appendStringInfo(&buf,
					 _("%.0f dead row versions cannot be removed yet, oldest xmin: %u\n"),
					 nkeep, OldestXmin);
	appendStringInfo(&buf, _("There were %.0f unused item identifiers.\n"),
					 nunused);
	appendStringInfo(&buf, ngettext("Skipped %u page due to buffer pins, ",
									"Skipped %u pages due to buffer pins, ",
									vacrelstats->pinskipped_pages),
					 vacrelstats->pinskipped_pages);
	appendStringInfo(&buf, ngettext("%u frozen page.\n",
									"%u frozen pages.\n",
									vacrelstats->frozenskipped_pages),
					 vacrelstats->frozenskipped_pages);
	appendStringInfo(&buf, ngettext("%u page is entirely empty.\n",
									"%u pages are entirely empty.\n",
									empty_pages),
					 empty_pages);
	appendStringInfo(&buf, _("%s."), pg_rusage_show(&ru0));

	ereport(elevel,
			(errmsg("\"%s\": found %.0f removable, %.0f nonremovable row versions in %u out of %u pages",
					vacrelstats->relname,
					tups_vacuumed, num_tuples,
					vacrelstats->scanned_pages, nblocks),
			 errdetail_internal("%s", buf.data)));
	pfree(buf.data);
}

/*
 *	lazy_vacuum_all_indexes() -- vacuum all indexes of relation.
 *
 * We process the indexes serially unless we are doing parallel vacuum.
 */
static void
lazy_vacuum_all_indexes(Relation onerel, Relation *Irel,
						LVRelStats *vacrelstats, LVParallelState *lps,
						int nindexes)
{
	Assert(!IsParallelWorker());
	Assert(nindexes > 0);

	/* Log cleanup info before we touch indexes */
	vacuum_log_cleanup_info(onerel, vacrelstats);

	/* Report that we are now vacuuming indexes */
	pgstat_progress_update_param(PROGRESS_VACUUM_PHASE,
								 PROGRESS_VACUUM_PHASE_VACUUM_INDEX);

	/* Perform index vacuuming with parallel workers for parallel vacuum. */
	if (ParallelVacuumIsActive(lps))
	{
		/* Tell parallel workers to do index vacuuming */
		lps->lvshared->for_cleanup = false;
		lps->lvshared->first_time = false;

		/*
		 * We can only provide an approximate value of num_heap_tuples in
		 * vacuum cases.
		 */
		lps->lvshared->reltuples = vacrelstats->old_live_tuples;
		lps->lvshared->estimated_count = true;

		lazy_parallel_vacuum_indexes(Irel, vacrelstats, lps, nindexes);
	}
	else
	{
		int			idx;

		for (idx = 0; idx < nindexes; idx++)
<<<<<<< HEAD
			lazy_vacuum_index(Irel[idx], &stats[idx], vacrelstats->dead_tuples,
							  vacrelstats->old_live_tuples, vacrelstats,
							  vac_strategy, elevel);
=======
			lazy_vacuum_index(Irel[idx], &(vacrelstats->indstats[idx]),
							  vacrelstats->dead_tuples,
							  vacrelstats->old_live_tuples, vacrelstats);
>>>>>>> 9d523119
	}

	/* Increase and report the number of index scans */
	vacrelstats->num_index_scans++;
	pgstat_progress_update_param(PROGRESS_VACUUM_NUM_INDEX_VACUUMS,
								 vacrelstats->num_index_scans);
}


/*
 *	lazy_vacuum_heap() -- second pass over the heap
 *
 *		This routine marks dead tuples as unused and compacts out free
 *		space on their pages.  Pages not having dead tuples recorded from
 *		lazy_scan_heap are not visited at all.
 *
 * Note: the reason for doing this as a second pass is we cannot remove
 * the tuples until we've removed their index entries, and we want to
 * process index entry removal in batches as large as possible.
 */
static void
lazy_vacuum_heap(Relation onerel, LVRelStats *vacrelstats)
{
	int			tupindex;
	int			npages;
	PGRUsage	ru0;
	Buffer		vmbuffer = InvalidBuffer;
	LVSavedErrInfo saved_err_info;

	/* Report that we are now vacuuming the heap */
	pgstat_progress_update_param(PROGRESS_VACUUM_PHASE,
								 PROGRESS_VACUUM_PHASE_VACUUM_HEAP);

	/* Update error traceback information */
	update_vacuum_error_info(vacrelstats, &saved_err_info, VACUUM_ERRCB_PHASE_VACUUM_HEAP,
							 InvalidBlockNumber, InvalidOffsetNumber);

	pg_rusage_init(&ru0);
	npages = 0;

	tupindex = 0;
	while (tupindex < vacrelstats->dead_tuples->num_tuples)
	{
		BlockNumber tblk;
		Buffer		buf;
		Page		page;
		Size		freespace;

		vacuum_delay_point();

		tblk = ItemPointerGetBlockNumber(&vacrelstats->dead_tuples->itemptrs[tupindex]);
		vacrelstats->blkno = tblk;
		buf = ReadBufferExtended(onerel, MAIN_FORKNUM, tblk, RBM_NORMAL,
								 vac_strategy);
		if (!ConditionalLockBufferForCleanup(buf))
		{
			ReleaseBuffer(buf);
			++tupindex;
			continue;
		}
		tupindex = lazy_vacuum_page(onerel, tblk, buf, tupindex, vacrelstats,
									&vmbuffer);

		/* Now that we've compacted the page, record its available space */
		page = BufferGetPage(buf);
		freespace = PageGetHeapFreeSpace(page);

		UnlockReleaseBuffer(buf);
		RecordPageWithFreeSpace(onerel, tblk, freespace);
		npages++;
	}

	/* Clear the block number information */
	vacrelstats->blkno = InvalidBlockNumber;

	if (BufferIsValid(vmbuffer))
	{
		ReleaseBuffer(vmbuffer);
		vmbuffer = InvalidBuffer;
	}

	ereport(elevel,
			(errmsg("\"%s\": removed %d row versions in %d pages",
					vacrelstats->relname,
					tupindex, npages),
			 errdetail_internal("%s", pg_rusage_show(&ru0))));

	/* Revert to the previous phase information for error traceback */
	restore_vacuum_error_info(vacrelstats, &saved_err_info);
}

/*
 *	lazy_vacuum_page() -- free dead tuples on a page
 *					 and repair its fragmentation.
 *
 * Caller must hold pin and buffer cleanup lock on the buffer.
 *
 * tupindex is the index in vacrelstats->dead_tuples of the first dead
 * tuple for this page.  We assume the rest follow sequentially.
 * The return value is the first tupindex after the tuples of this page.
 */
static int
lazy_vacuum_page(Relation onerel, BlockNumber blkno, Buffer buffer,
				 int tupindex, LVRelStats *vacrelstats, Buffer *vmbuffer)
{
	LVDeadTuples *dead_tuples = vacrelstats->dead_tuples;
	Page		page = BufferGetPage(buffer);
	OffsetNumber unused[MaxOffsetNumber];
	int			uncnt = 0;
	TransactionId visibility_cutoff_xid;
	bool		all_frozen;
	LVSavedErrInfo saved_err_info;

	pgstat_progress_update_param(PROGRESS_VACUUM_HEAP_BLKS_VACUUMED, blkno);

	/* Update error traceback information */
	update_vacuum_error_info(vacrelstats, &saved_err_info, VACUUM_ERRCB_PHASE_VACUUM_HEAP,
							 blkno, InvalidOffsetNumber);

	START_CRIT_SECTION();

	for (; tupindex < dead_tuples->num_tuples; tupindex++)
	{
		BlockNumber tblk;
		OffsetNumber toff;
		ItemId		itemid;

		tblk = ItemPointerGetBlockNumber(&dead_tuples->itemptrs[tupindex]);
		if (tblk != blkno)
			break;				/* past end of tuples for this block */
		toff = ItemPointerGetOffsetNumber(&dead_tuples->itemptrs[tupindex]);
		itemid = PageGetItemId(page, toff);
		ItemIdSetUnused(itemid);
		unused[uncnt++] = toff;
	}

	PageRepairFragmentation(page);

	/*
	 * Mark buffer dirty before we write WAL.
	 */
	MarkBufferDirty(buffer);

	/* XLOG stuff */
	if (RelationNeedsWAL(onerel))
	{
		XLogRecPtr	recptr;

		recptr = log_heap_clean(onerel, buffer,
								NULL, 0, NULL, 0,
								unused, uncnt,
								vacrelstats->latestRemovedXid);
		PageSetLSN(page, recptr);
	}

	/*
	 * End critical section, so we safely can do visibility tests (which
	 * possibly need to perform IO and allocate memory!). If we crash now the
	 * page (including the corresponding vm bit) might not be marked all
	 * visible, but that's fine. A later vacuum will fix that.
	 */
	END_CRIT_SECTION();

	/*
	 * Now that we have removed the dead tuples from the page, once again
	 * check if the page has become all-visible.  The page is already marked
	 * dirty, exclusively locked, and, if needed, a full page image has been
	 * emitted in the log_heap_clean() above.
	 */
	if (heap_page_is_all_visible(onerel, buffer, vacrelstats,
								 &visibility_cutoff_xid,
								 &all_frozen))
		PageSetAllVisible(page);

	/*
	 * All the changes to the heap page have been done. If the all-visible
	 * flag is now set, also set the VM all-visible bit (and, if possible, the
	 * all-frozen bit) unless this has already been done previously.
	 */
	if (PageIsAllVisible(page))
	{
		uint8		vm_status = visibilitymap_get_status(onerel, blkno, vmbuffer);
		uint8		flags = 0;

		/* Set the VM all-frozen bit to flag, if needed */
		if ((vm_status & VISIBILITYMAP_ALL_VISIBLE) == 0)
			flags |= VISIBILITYMAP_ALL_VISIBLE;
		if ((vm_status & VISIBILITYMAP_ALL_FROZEN) == 0 && all_frozen)
			flags |= VISIBILITYMAP_ALL_FROZEN;

		Assert(BufferIsValid(*vmbuffer));
		if (flags != 0)
			visibilitymap_set(onerel, blkno, buffer, InvalidXLogRecPtr,
							  *vmbuffer, visibility_cutoff_xid, flags);
	}

	/* Revert to the previous phase information for error traceback */
	restore_vacuum_error_info(vacrelstats, &saved_err_info);
	return tupindex;
}

/*
 *	lazy_check_needs_freeze() -- scan page to see if any tuples
 *					 need to be cleaned to avoid wraparound
 *
 * Returns true if the page needs to be vacuumed using cleanup lock.
 * Also returns a flag indicating whether page contains any tuples at all.
 */
static bool
lazy_check_needs_freeze(Buffer buf, bool *hastup, LVRelStats *vacrelstats)
{
	Page		page = BufferGetPage(buf);
	OffsetNumber offnum,
				maxoff;
	HeapTupleHeader tupleheader;

	*hastup = false;

	/*
	 * New and empty pages, obviously, don't contain tuples. We could make
	 * sure that the page is registered in the FSM, but it doesn't seem worth
	 * waiting for a cleanup lock just for that, especially because it's
	 * likely that the pin holder will do so.
	 */
	if (PageIsNew(page) || PageIsEmpty(page))
		return false;

	maxoff = PageGetMaxOffsetNumber(page);
	for (offnum = FirstOffsetNumber;
		 offnum <= maxoff;
		 offnum = OffsetNumberNext(offnum))
	{
		ItemId		itemid;

		/*
		 * Set the offset number so that we can display it along with any
		 * error that occurred while processing this tuple.
		 */
		vacrelstats->offnum = offnum;
		itemid = PageGetItemId(page, offnum);

		/* this should match hastup test in count_nondeletable_pages() */
		if (ItemIdIsUsed(itemid))
			*hastup = true;

		/* dead and redirect items never need freezing */
		if (!ItemIdIsNormal(itemid))
			continue;

		tupleheader = (HeapTupleHeader) PageGetItem(page, itemid);

		if (heap_tuple_needs_freeze(tupleheader, FreezeLimit,
									MultiXactCutoff, buf))
			break;
	}							/* scan along page */

	/* Clear the offset information once we have processed the given page. */
	vacrelstats->offnum = InvalidOffsetNumber;

	return (offnum <= maxoff);
}

/*
 * Perform index vacuum or index cleanup with parallel workers.  This function
 * must be used by the parallel vacuum leader process.  The caller must set
 * lps->lvshared->for_cleanup to indicate whether to perform vacuum or
 * cleanup.
 */
static void
lazy_parallel_vacuum_indexes(Relation *Irel, LVRelStats *vacrelstats,
							 LVParallelState *lps, int nindexes)
{
	int			nworkers;

	Assert(!IsParallelWorker());
	Assert(ParallelVacuumIsActive(lps));
	Assert(nindexes > 0);

	/* Determine the number of parallel workers to launch */
	if (lps->lvshared->for_cleanup)
	{
		if (lps->lvshared->first_time)
			nworkers = lps->nindexes_parallel_cleanup +
				lps->nindexes_parallel_condcleanup;
		else
			nworkers = lps->nindexes_parallel_cleanup;
	}
	else
		nworkers = lps->nindexes_parallel_bulkdel;

	/* The leader process will participate */
	nworkers--;

	/*
	 * It is possible that parallel context is initialized with fewer workers
	 * than the number of indexes that need a separate worker in the current
	 * phase, so we need to consider it.  See compute_parallel_vacuum_workers.
	 */
	nworkers = Min(nworkers, lps->pcxt->nworkers);

	/* Setup the shared cost-based vacuum delay and launch workers */
	if (nworkers > 0)
	{
		if (vacrelstats->num_index_scans > 0)
		{
			/* Reset the parallel index processing counter */
			pg_atomic_write_u32(&(lps->lvshared->idx), 0);

			/* Reinitialize the parallel context to relaunch parallel workers */
			ReinitializeParallelDSM(lps->pcxt);
		}

		/*
		 * Set up shared cost balance and the number of active workers for
		 * vacuum delay.  We need to do this before launching workers as
		 * otherwise, they might not see the updated values for these
		 * parameters.
		 */
		pg_atomic_write_u32(&(lps->lvshared->cost_balance), VacuumCostBalance);
		pg_atomic_write_u32(&(lps->lvshared->active_nworkers), 0);

		/*
		 * The number of workers can vary between bulkdelete and cleanup
		 * phase.
		 */
		ReinitializeParallelWorkers(lps->pcxt, nworkers);

		LaunchParallelWorkers(lps->pcxt);

		if (lps->pcxt->nworkers_launched > 0)
		{
			/*
			 * Reset the local cost values for leader backend as we have
			 * already accumulated the remaining balance of heap.
			 */
			VacuumCostBalance = 0;
			VacuumCostBalanceLocal = 0;

			/* Enable shared cost balance for leader backend */
			VacuumSharedCostBalance = &(lps->lvshared->cost_balance);
			VacuumActiveNWorkers = &(lps->lvshared->active_nworkers);
		}

		if (lps->lvshared->for_cleanup)
			ereport(elevel,
					(errmsg(ngettext("launched %d parallel vacuum worker for index cleanup (planned: %d)",
									 "launched %d parallel vacuum workers for index cleanup (planned: %d)",
									 lps->pcxt->nworkers_launched),
							lps->pcxt->nworkers_launched, nworkers)));
		else
			ereport(elevel,
					(errmsg(ngettext("launched %d parallel vacuum worker for index vacuuming (planned: %d)",
									 "launched %d parallel vacuum workers for index vacuuming (planned: %d)",
									 lps->pcxt->nworkers_launched),
							lps->pcxt->nworkers_launched, nworkers)));
	}

	/* Process the indexes that can be processed by only leader process */
	vacuum_indexes_leader(Irel, vacrelstats, lps, nindexes);

	/*
	 * Join as a parallel worker.  The leader process alone processes all the
	 * indexes in the case where no workers are launched.
	 */
	parallel_vacuum_index(Irel, lps->lvshared, vacrelstats->dead_tuples,
						  nindexes, vacrelstats);

	/*
	 * Next, accumulate buffer and WAL usage.  (This must wait for the workers
	 * to finish, or we might get incomplete data.)
	 */
	if (nworkers > 0)
	{
		int			i;

		/* Wait for all vacuum workers to finish */
		WaitForParallelWorkersToFinish(lps->pcxt);

		for (i = 0; i < lps->pcxt->nworkers_launched; i++)
			InstrAccumParallelQuery(&lps->buffer_usage[i], &lps->wal_usage[i]);
	}

	/*
	 * Carry the shared balance value to heap scan and disable shared costing
	 */
	if (VacuumSharedCostBalance)
	{
		VacuumCostBalance = pg_atomic_read_u32(VacuumSharedCostBalance);
		VacuumSharedCostBalance = NULL;
		VacuumActiveNWorkers = NULL;
	}
}

/*
 * Index vacuum/cleanup routine used by the leader process and parallel
 * vacuum worker processes to process the indexes in parallel.
 */
static void
parallel_vacuum_index(Relation *Irel, LVShared *lvshared,
					  LVDeadTuples *dead_tuples, int nindexes,
					  LVRelStats *vacrelstats)
{
	/*
	 * Increment the active worker count if we are able to launch any worker.
	 */
	if (VacuumActiveNWorkers)
		pg_atomic_add_fetch_u32(VacuumActiveNWorkers, 1);

	/* Loop until all indexes are vacuumed */
	for (;;)
	{
		int			idx;
		LVSharedIndStats *shared_indstats;

		/* Get an index number to process */
		idx = pg_atomic_fetch_add_u32(&(lvshared->idx), 1);

		/* Done for all indexes? */
		if (idx >= nindexes)
			break;

		/* Get the index statistics of this index from DSM */
		shared_indstats = get_indstats(lvshared, idx);

		/*
		 * Skip processing indexes that don't participate in parallel
		 * operation
		 */
		if (shared_indstats == NULL ||
			skip_parallel_vacuum_index(Irel[idx], lvshared))
			continue;

		/* Do vacuum or cleanup of the index */
		vacuum_one_index(Irel[idx], &(vacrelstats->indstats[idx]), lvshared,
						 shared_indstats, dead_tuples, vacrelstats);
	}

	/*
	 * We have completed the index vacuum so decrement the active worker
	 * count.
	 */
	if (VacuumActiveNWorkers)
		pg_atomic_sub_fetch_u32(VacuumActiveNWorkers, 1);
}

/*
 * Vacuum or cleanup indexes that can be processed by only the leader process
 * because these indexes don't support parallel operation at that phase.
 */
static void
vacuum_indexes_leader(Relation *Irel, LVRelStats *vacrelstats,
					  LVParallelState *lps, int nindexes)
{
	int			i;

	Assert(!IsParallelWorker());

	/*
	 * Increment the active worker count if we are able to launch any worker.
	 */
	if (VacuumActiveNWorkers)
		pg_atomic_add_fetch_u32(VacuumActiveNWorkers, 1);

	for (i = 0; i < nindexes; i++)
	{
		LVSharedIndStats *shared_indstats;

		shared_indstats = get_indstats(lps->lvshared, i);

		/* Process the indexes skipped by parallel workers */
		if (shared_indstats == NULL ||
			skip_parallel_vacuum_index(Irel[i], lps->lvshared))
			vacuum_one_index(Irel[i], &(vacrelstats->indstats[i]), lps->lvshared,
							 shared_indstats, vacrelstats->dead_tuples,
							 vacrelstats);
	}

	/*
	 * We have completed the index vacuum so decrement the active worker
	 * count.
	 */
	if (VacuumActiveNWorkers)
		pg_atomic_sub_fetch_u32(VacuumActiveNWorkers, 1);
}

/*
 * Vacuum or cleanup index either by leader process or by one of the worker
 * process.  After processing the index this function copies the index
 * statistics returned from ambulkdelete and amvacuumcleanup to the DSM
 * segment.
 */
static void
vacuum_one_index(Relation indrel, IndexBulkDeleteResult **stats,
				 LVShared *lvshared, LVSharedIndStats *shared_indstats,
				 LVDeadTuples *dead_tuples, LVRelStats *vacrelstats)
{
	IndexBulkDeleteResult *bulkdelete_res = NULL;

	if (shared_indstats)
	{
		/* Get the space for IndexBulkDeleteResult */
		bulkdelete_res = &(shared_indstats->stats);

		/*
		 * Update the pointer to the corresponding bulk-deletion result if
		 * someone has already updated it.
		 */
		if (shared_indstats->updated && *stats == NULL)
			*stats = bulkdelete_res;
	}

	/* Do vacuum or cleanup of the index */
	if (lvshared->for_cleanup)
		lazy_cleanup_index(indrel, stats, lvshared->reltuples,
						   lvshared->estimated_count, vacrelstats,
						   vac_strategy, elevel);
	else
		lazy_vacuum_index(indrel, stats, dead_tuples,
						  lvshared->reltuples, vacrelstats, vac_strategy,
						  elevel);

	/*
	 * Copy the index bulk-deletion result returned from ambulkdelete and
	 * amvacuumcleanup to the DSM segment if it's the first cycle because they
	 * allocate locally and it's possible that an index will be vacuumed by a
	 * different vacuum process the next cycle.  Copying the result normally
	 * happens only the first time an index is vacuumed.  For any additional
	 * vacuum pass, we directly point to the result on the DSM segment and
	 * pass it to vacuum index APIs so that workers can update it directly.
	 *
	 * Since all vacuum workers write the bulk-deletion result at different
	 * slots we can write them without locking.
	 */
	if (shared_indstats && !shared_indstats->updated && *stats != NULL)
	{
		memcpy(bulkdelete_res, *stats, sizeof(IndexBulkDeleteResult));
		shared_indstats->updated = true;

		/*
		 * Now that stats[idx] points to the DSM segment, we don't need the
		 * locally allocated results.
		 */
		pfree(*stats);
		*stats = bulkdelete_res;
	}
}

/*
 *	lazy_cleanup_all_indexes() -- cleanup all indexes of relation.
 *
 * Cleanup indexes.  We process the indexes serially unless we are doing
 * parallel vacuum.
 */
static void
lazy_cleanup_all_indexes(Relation *Irel, LVRelStats *vacrelstats,
						 LVParallelState *lps, int nindexes)
{
	int			idx;

	Assert(!IsParallelWorker());
	Assert(nindexes > 0);

	/* Report that we are now cleaning up indexes */
	pgstat_progress_update_param(PROGRESS_VACUUM_PHASE,
								 PROGRESS_VACUUM_PHASE_INDEX_CLEANUP);

	/*
	 * If parallel vacuum is active we perform index cleanup with parallel
	 * workers.
	 */
	if (ParallelVacuumIsActive(lps))
	{
		/* Tell parallel workers to do index cleanup */
		lps->lvshared->for_cleanup = true;
		lps->lvshared->first_time =
			(vacrelstats->num_index_scans == 0);

		/*
		 * Now we can provide a better estimate of total number of surviving
		 * tuples (we assume indexes are more interested in that than in the
		 * number of nominally live tuples).
		 */
		lps->lvshared->reltuples = vacrelstats->new_rel_tuples;
		lps->lvshared->estimated_count =
			(vacrelstats->tupcount_pages < vacrelstats->rel_pages);

		lazy_parallel_vacuum_indexes(Irel, vacrelstats, lps, nindexes);
	}
	else
	{
		for (idx = 0; idx < nindexes; idx++)
			lazy_cleanup_index(Irel[idx], &(vacrelstats->indstats[idx]),
							   vacrelstats->new_rel_tuples,
							   vacrelstats->tupcount_pages < vacrelstats->rel_pages,
<<<<<<< HEAD
							   vacrelstats, vac_strategy, elevel);
=======
							   vacrelstats);
	}
}

/*
 *	lazy_vacuum_index() -- vacuum one index relation.
 *
 *		Delete all the index entries pointing to tuples listed in
 *		dead_tuples, and update running statistics.
 *
 *		reltuples is the number of heap tuples to be passed to the
 *		bulkdelete callback.  It's always assumed to be estimated.
 */
static void
lazy_vacuum_index(Relation indrel, IndexBulkDeleteResult **stats,
				  LVDeadTuples *dead_tuples, double reltuples, LVRelStats *vacrelstats)
{
	IndexVacuumInfo ivinfo;
	PGRUsage	ru0;
	LVSavedErrInfo saved_err_info;

	pg_rusage_init(&ru0);

	ivinfo.index = indrel;
	ivinfo.analyze_only = false;
	ivinfo.report_progress = false;
	ivinfo.estimated_count = true;
	ivinfo.message_level = elevel;
	ivinfo.num_heap_tuples = reltuples;
	ivinfo.strategy = vac_strategy;

	/*
	 * Update error traceback information.
	 *
	 * The index name is saved during this phase and restored immediately
	 * after this phase.  See vacuum_error_callback.
	 */
	Assert(vacrelstats->indname == NULL);
	vacrelstats->indname = pstrdup(RelationGetRelationName(indrel));
	update_vacuum_error_info(vacrelstats, &saved_err_info,
							 VACUUM_ERRCB_PHASE_VACUUM_INDEX,
							 InvalidBlockNumber, InvalidOffsetNumber);

	/* Do bulk deletion */
	*stats = index_bulk_delete(&ivinfo, *stats,
							   lazy_tid_reaped, (void *) dead_tuples);

	ereport(elevel,
			(errmsg("scanned index \"%s\" to remove %d row versions",
					vacrelstats->indname,
					dead_tuples->num_tuples),
			 errdetail_internal("%s", pg_rusage_show(&ru0))));

	/* Revert to the previous phase information for error traceback */
	restore_vacuum_error_info(vacrelstats, &saved_err_info);
	pfree(vacrelstats->indname);
	vacrelstats->indname = NULL;
}

/*
 *	lazy_cleanup_index() -- do post-vacuum cleanup for one index relation.
 *
 *		reltuples is the number of heap tuples and estimated_count is true
 *		if reltuples is an estimated value.
 */
static void
lazy_cleanup_index(Relation indrel,
				   IndexBulkDeleteResult **stats,
				   double reltuples, bool estimated_count, LVRelStats *vacrelstats)
{
	IndexVacuumInfo ivinfo;
	PGRUsage	ru0;
	LVSavedErrInfo saved_err_info;

	pg_rusage_init(&ru0);

	ivinfo.index = indrel;
	ivinfo.analyze_only = false;
	ivinfo.report_progress = false;
	ivinfo.estimated_count = estimated_count;
	ivinfo.message_level = elevel;

	ivinfo.num_heap_tuples = reltuples;
	ivinfo.strategy = vac_strategy;

	/*
	 * Update error traceback information.
	 *
	 * The index name is saved during this phase and restored immediately
	 * after this phase.  See vacuum_error_callback.
	 */
	Assert(vacrelstats->indname == NULL);
	vacrelstats->indname = pstrdup(RelationGetRelationName(indrel));
	update_vacuum_error_info(vacrelstats, &saved_err_info,
							 VACUUM_ERRCB_PHASE_INDEX_CLEANUP,
							 InvalidBlockNumber, InvalidOffsetNumber);

	*stats = index_vacuum_cleanup(&ivinfo, *stats);

	if (*stats)
	{
		ereport(elevel,
				(errmsg("index \"%s\" now contains %.0f row versions in %u pages",
						RelationGetRelationName(indrel),
						(*stats)->num_index_tuples,
						(*stats)->num_pages),
				 errdetail("%.0f index row versions were removed.\n"
						   "%u index pages were newly deleted.\n"
						   "%u index pages are currently deleted, of which %u are currently reusable.\n"
						   "%s.",
						   (*stats)->tuples_removed,
						   (*stats)->pages_newly_deleted,
						   (*stats)->pages_deleted, (*stats)->pages_free,
						   pg_rusage_show(&ru0))));
	}

	/* Revert to the previous phase information for error traceback */
	restore_vacuum_error_info(vacrelstats, &saved_err_info);
	pfree(vacrelstats->indname);
	vacrelstats->indname = NULL;
}

/*
 * should_attempt_truncation - should we attempt to truncate the heap?
 *
 * Don't even think about it unless we have a shot at releasing a goodly
 * number of pages.  Otherwise, the time taken isn't worth it.
 *
 * Also don't attempt it if we are doing early pruning/vacuuming, because a
 * scan which cannot find a truncated heap page cannot determine that the
 * snapshot is too old to read that page.  We might be able to get away with
 * truncating all except one of the pages, setting its LSN to (at least) the
 * maximum of the truncated range if we also treated an index leaf tuple
 * pointing to a missing heap page as something to trigger the "snapshot too
 * old" error, but that seems fragile and seems like it deserves its own patch
 * if we consider it.
 *
 * This is split out so that we can test whether truncation is going to be
 * called for before we actually do it.  If you change the logic here, be
 * careful to depend only on fields that lazy_scan_heap updates on-the-fly.
 */
static bool
should_attempt_truncation(VacuumParams *params, LVRelStats *vacrelstats)
{
	BlockNumber possibly_freeable;

	if (params->truncate == VACOPT_TERNARY_DISABLED)
		return false;

	possibly_freeable = vacrelstats->rel_pages - vacrelstats->nonempty_pages;
	if (possibly_freeable > 0 &&
		(possibly_freeable >= REL_TRUNCATE_MINIMUM ||
		 possibly_freeable >= vacrelstats->rel_pages / REL_TRUNCATE_FRACTION) &&
		old_snapshot_threshold < 0)
		return true;
	else
		return false;
}

/*
 * lazy_truncate_heap - try to truncate off any empty pages at the end
 */
static void
lazy_truncate_heap(Relation onerel, LVRelStats *vacrelstats)
{
	BlockNumber old_rel_pages = vacrelstats->rel_pages;
	BlockNumber new_rel_pages;
	int			lock_retry;

	/* Report that we are now truncating */
	pgstat_progress_update_param(PROGRESS_VACUUM_PHASE,
								 PROGRESS_VACUUM_PHASE_TRUNCATE);

	/*
	 * Loop until no more truncating can be done.
	 */
	do
	{
		PGRUsage	ru0;

		pg_rusage_init(&ru0);

		/*
		 * We need full exclusive lock on the relation in order to do
		 * truncation. If we can't get it, give up rather than waiting --- we
		 * don't want to block other backends, and we don't want to deadlock
		 * (which is quite possible considering we already hold a lower-grade
		 * lock).
		 */
		vacrelstats->lock_waiter_detected = false;
		lock_retry = 0;
		while (true)
		{
			if (ConditionalLockRelation(onerel, AccessExclusiveLock))
				break;

			/*
			 * Check for interrupts while trying to (re-)acquire the exclusive
			 * lock.
			 */
			CHECK_FOR_INTERRUPTS();

			if (++lock_retry > (VACUUM_TRUNCATE_LOCK_TIMEOUT /
								VACUUM_TRUNCATE_LOCK_WAIT_INTERVAL))
			{
				/*
				 * We failed to establish the lock in the specified number of
				 * retries. This means we give up truncating.
				 */
				vacrelstats->lock_waiter_detected = true;
				ereport(elevel,
						(errmsg("\"%s\": stopping truncate due to conflicting lock request",
								vacrelstats->relname)));
				return;
			}

			pg_usleep(VACUUM_TRUNCATE_LOCK_WAIT_INTERVAL * 1000L);
		}

		/*
		 * Now that we have exclusive lock, look to see if the rel has grown
		 * whilst we were vacuuming with non-exclusive lock.  If so, give up;
		 * the newly added pages presumably contain non-deletable tuples.
		 */
		new_rel_pages = RelationGetNumberOfBlocks(onerel);
		if (new_rel_pages != old_rel_pages)
		{
			/*
			 * Note: we intentionally don't update vacrelstats->rel_pages with
			 * the new rel size here.  If we did, it would amount to assuming
			 * that the new pages are empty, which is unlikely. Leaving the
			 * numbers alone amounts to assuming that the new pages have the
			 * same tuple density as existing ones, which is less unlikely.
			 */
			UnlockRelation(onerel, AccessExclusiveLock);
			return;
		}

		/*
		 * Scan backwards from the end to verify that the end pages actually
		 * contain no tuples.  This is *necessary*, not optional, because
		 * other backends could have added tuples to these pages whilst we
		 * were vacuuming.
		 */
		new_rel_pages = count_nondeletable_pages(onerel, vacrelstats);
		vacrelstats->blkno = new_rel_pages;

		if (new_rel_pages >= old_rel_pages)
		{
			/* can't do anything after all */
			UnlockRelation(onerel, AccessExclusiveLock);
			return;
		}

		/*
		 * Okay to truncate.
		 */
		RelationTruncate(onerel, new_rel_pages);

		/*
		 * We can release the exclusive lock as soon as we have truncated.
		 * Other backends can't safely access the relation until they have
		 * processed the smgr invalidation that smgrtruncate sent out ... but
		 * that should happen as part of standard invalidation processing once
		 * they acquire lock on the relation.
		 */
		UnlockRelation(onerel, AccessExclusiveLock);

		/*
		 * Update statistics.  Here, it *is* correct to adjust rel_pages
		 * without also touching reltuples, since the tuple count wasn't
		 * changed by the truncation.
		 */
		vacrelstats->pages_removed += old_rel_pages - new_rel_pages;
		vacrelstats->rel_pages = new_rel_pages;

		ereport(elevel,
				(errmsg("\"%s\": truncated %u to %u pages",
						vacrelstats->relname,
						old_rel_pages, new_rel_pages),
				 errdetail_internal("%s",
									pg_rusage_show(&ru0))));
		old_rel_pages = new_rel_pages;
	} while (new_rel_pages > vacrelstats->nonempty_pages &&
			 vacrelstats->lock_waiter_detected);
}

/*
 * Rescan end pages to verify that they are (still) empty of tuples.
 *
 * Returns number of nondeletable pages (last nonempty page + 1).
 */
static BlockNumber
count_nondeletable_pages(Relation onerel, LVRelStats *vacrelstats)
{
	BlockNumber blkno;
	BlockNumber prefetchedUntil;
	instr_time	starttime;

	/* Initialize the starttime if we check for conflicting lock requests */
	INSTR_TIME_SET_CURRENT(starttime);

	/*
	 * Start checking blocks at what we believe relation end to be and move
	 * backwards.  (Strange coding of loop control is needed because blkno is
	 * unsigned.)  To make the scan faster, we prefetch a few blocks at a time
	 * in forward direction, so that OS-level readahead can kick in.
	 */
	blkno = vacrelstats->rel_pages;
	StaticAssertStmt((PREFETCH_SIZE & (PREFETCH_SIZE - 1)) == 0,
					 "prefetch size must be power of 2");
	prefetchedUntil = InvalidBlockNumber;
	while (blkno > vacrelstats->nonempty_pages)
	{
		Buffer		buf;
		Page		page;
		OffsetNumber offnum,
					maxoff;
		bool		hastup;

		/*
		 * Check if another process requests a lock on our relation. We are
		 * holding an AccessExclusiveLock here, so they will be waiting. We
		 * only do this once per VACUUM_TRUNCATE_LOCK_CHECK_INTERVAL, and we
		 * only check if that interval has elapsed once every 32 blocks to
		 * keep the number of system calls and actual shared lock table
		 * lookups to a minimum.
		 */
		if ((blkno % 32) == 0)
		{
			instr_time	currenttime;
			instr_time	elapsed;

			INSTR_TIME_SET_CURRENT(currenttime);
			elapsed = currenttime;
			INSTR_TIME_SUBTRACT(elapsed, starttime);
			if ((INSTR_TIME_GET_MICROSEC(elapsed) / 1000)
				>= VACUUM_TRUNCATE_LOCK_CHECK_INTERVAL)
			{
				if (LockHasWaitersRelation(onerel, AccessExclusiveLock))
				{
					ereport(elevel,
							(errmsg("\"%s\": suspending truncate due to conflicting lock request",
									vacrelstats->relname)));

					vacrelstats->lock_waiter_detected = true;
					return blkno;
				}
				starttime = currenttime;
			}
		}

		/*
		 * We don't insert a vacuum delay point here, because we have an
		 * exclusive lock on the table which we want to hold for as short a
		 * time as possible.  We still need to check for interrupts however.
		 */
		CHECK_FOR_INTERRUPTS();

		blkno--;

		/* If we haven't prefetched this lot yet, do so now. */
		if (prefetchedUntil > blkno)
		{
			BlockNumber prefetchStart;
			BlockNumber pblkno;

			prefetchStart = blkno & ~(PREFETCH_SIZE - 1);
			for (pblkno = prefetchStart; pblkno <= blkno; pblkno++)
			{
				PrefetchBuffer(onerel, MAIN_FORKNUM, pblkno);
				CHECK_FOR_INTERRUPTS();
			}
			prefetchedUntil = prefetchStart;
		}

		buf = ReadBufferExtended(onerel, MAIN_FORKNUM, blkno,
								 RBM_NORMAL, vac_strategy);

		/* In this phase we only need shared access to the buffer */
		LockBuffer(buf, BUFFER_LOCK_SHARE);

		page = BufferGetPage(buf);

		if (PageIsNew(page) || PageIsEmpty(page))
		{
			UnlockReleaseBuffer(buf);
			continue;
		}

		hastup = false;
		maxoff = PageGetMaxOffsetNumber(page);
		for (offnum = FirstOffsetNumber;
			 offnum <= maxoff;
			 offnum = OffsetNumberNext(offnum))
		{
			ItemId		itemid;

			itemid = PageGetItemId(page, offnum);

			/*
			 * Note: any non-unused item should be taken as a reason to keep
			 * this page.  We formerly thought that DEAD tuples could be
			 * thrown away, but that's not so, because we'd not have cleaned
			 * out their index entries.
			 */
			if (ItemIdIsUsed(itemid))
			{
				hastup = true;
				break;			/* can stop scanning */
			}
		}						/* scan along page */

		UnlockReleaseBuffer(buf);

		/* Done scanning if we found a tuple here */
		if (hastup)
			return blkno + 1;
>>>>>>> 9d523119
	}
}

/*
 * Return the maximum number of dead tuples we can record.
 */
static long
compute_max_dead_tuples(BlockNumber relblocks, bool useindex)
{
	long		maxtuples;
	int			vac_work_mem = IsAutoVacuumWorkerProcess() &&
	autovacuum_work_mem != -1 ?
	autovacuum_work_mem : maintenance_work_mem;

	if (useindex)
	{
		maxtuples = MAXDEADTUPLES(vac_work_mem * 1024L);
		maxtuples = Min(maxtuples, INT_MAX);
		maxtuples = Min(maxtuples, MAXDEADTUPLES(MaxAllocSize));

		/* curious coding here to ensure the multiplication can't overflow */
		if ((BlockNumber) (maxtuples / LAZY_ALLOC_TUPLES) > relblocks)
			maxtuples = relblocks * LAZY_ALLOC_TUPLES;

		/* stay sane if small maintenance_work_mem */
		maxtuples = Max(maxtuples, MaxHeapTuplesPerPage);
	}
	else
		maxtuples = MaxHeapTuplesPerPage;

	return maxtuples;
}

/*
 * lazy_space_alloc - space allocation decisions for lazy vacuum
 *
 * See the comments at the head of this file for rationale.
 */
static void
lazy_space_alloc(LVRelStats *vacrelstats, BlockNumber relblocks)
{
	LVDeadTuples *dead_tuples = NULL;
	long		maxtuples;

	maxtuples = compute_max_dead_tuples(relblocks, vacrelstats->useindex);

	dead_tuples = (LVDeadTuples *) palloc(SizeOfDeadTuples(maxtuples));
	dead_tuples->num_tuples = 0;
	dead_tuples->max_tuples = (int) maxtuples;

	vacrelstats->dead_tuples = dead_tuples;
}

/*
<<<<<<< HEAD
=======
 * lazy_record_dead_tuple - remember one deletable tuple
 */
static void
lazy_record_dead_tuple(LVDeadTuples *dead_tuples, ItemPointer itemptr)
{
	/*
	 * The array shouldn't overflow under normal behavior, but perhaps it
	 * could if we are given a really small maintenance_work_mem. In that
	 * case, just forget the last few tuples (we'll get 'em next time).
	 */
	if (dead_tuples->num_tuples < dead_tuples->max_tuples)
	{
		dead_tuples->itemptrs[dead_tuples->num_tuples] = *itemptr;
		dead_tuples->num_tuples++;
		pgstat_progress_update_param(PROGRESS_VACUUM_NUM_DEAD_TUPLES,
									 dead_tuples->num_tuples);
	}
}

/*
 *	lazy_tid_reaped() -- is a particular tid deletable?
 *
 *		This has the right signature to be an IndexBulkDeleteCallback.
 *
 *		Assumes dead_tuples array is in sorted order.
 */
static bool
lazy_tid_reaped(ItemPointer itemptr, void *state)
{
	LVDeadTuples *dead_tuples = (LVDeadTuples *) state;
	int64		litem,
				ritem,
				item;
	ItemPointer res;

	litem = itemptr_encode(&dead_tuples->itemptrs[0]);
	ritem = itemptr_encode(&dead_tuples->itemptrs[dead_tuples->num_tuples - 1]);
	item = itemptr_encode(itemptr);

	/*
	 * Doing a simple bound check before bsearch() is useful to avoid the
	 * extra cost of bsearch(), especially if dead tuples on the heap are
	 * concentrated in a certain range.  Since this function is called for
	 * every index tuple, it pays to be really fast.
	 */
	if (item < litem || item > ritem)
		return false;

	res = (ItemPointer) bsearch((void *) itemptr,
								(void *) dead_tuples->itemptrs,
								dead_tuples->num_tuples,
								sizeof(ItemPointerData),
								vac_cmp_itemptr);

	return (res != NULL);
}

/*
 * Comparator routines for use with qsort() and bsearch().
 */
static int
vac_cmp_itemptr(const void *left, const void *right)
{
	BlockNumber lblk,
				rblk;
	OffsetNumber loff,
				roff;

	lblk = ItemPointerGetBlockNumber((ItemPointer) left);
	rblk = ItemPointerGetBlockNumber((ItemPointer) right);

	if (lblk < rblk)
		return -1;
	if (lblk > rblk)
		return 1;

	loff = ItemPointerGetOffsetNumber((ItemPointer) left);
	roff = ItemPointerGetOffsetNumber((ItemPointer) right);

	if (loff < roff)
		return -1;
	if (loff > roff)
		return 1;

	return 0;
}

/*
>>>>>>> 9d523119
 * Check if every tuple in the given page is visible to all current and future
 * transactions. Also return the visibility_cutoff_xid which is the highest
 * xmin amongst the visible tuples.  Set *all_frozen to true if every tuple
 * on this page is frozen.
 */
static bool
heap_page_is_all_visible(Relation rel, Buffer buf,
						 LVRelStats *vacrelstats,
						 TransactionId *visibility_cutoff_xid,
						 bool *all_frozen)
{
	Page		page = BufferGetPage(buf);
	BlockNumber blockno = BufferGetBlockNumber(buf);
	OffsetNumber offnum,
				maxoff;
	bool		all_visible = true;

	*visibility_cutoff_xid = InvalidTransactionId;
	*all_frozen = true;

	/*
	 * This is a stripped down version of the line pointer scan in
	 * lazy_scan_heap(). So if you change anything here, also check that code.
	 */
	maxoff = PageGetMaxOffsetNumber(page);
	for (offnum = FirstOffsetNumber;
		 offnum <= maxoff && all_visible;
		 offnum = OffsetNumberNext(offnum))
	{
		ItemId		itemid;
		HeapTupleData tuple;

		/*
		 * Set the offset number so that we can display it along with any
		 * error that occurred while processing this tuple.
		 */
		vacrelstats->offnum = offnum;
		itemid = PageGetItemId(page, offnum);

		/* Unused or redirect line pointers are of no interest */
		if (!ItemIdIsUsed(itemid) || ItemIdIsRedirected(itemid))
			continue;

		ItemPointerSet(&(tuple.t_self), blockno, offnum);

		/*
		 * Dead line pointers can have index pointers pointing to them. So
		 * they can't be treated as visible
		 */
		if (ItemIdIsDead(itemid))
		{
			all_visible = false;
			*all_frozen = false;
			break;
		}

		Assert(ItemIdIsNormal(itemid));

		tuple.t_data = (HeapTupleHeader) PageGetItem(page, itemid);
		tuple.t_len = ItemIdGetLength(itemid);
		tuple.t_tableOid = RelationGetRelid(rel);

		switch (HeapTupleSatisfiesVacuum(&tuple, OldestXmin, buf))
		{
			case HEAPTUPLE_LIVE:
				{
					TransactionId xmin;

					/* Check comments in lazy_scan_heap. */
					if (!HeapTupleHeaderXminCommitted(tuple.t_data))
					{
						all_visible = false;
						*all_frozen = false;
						break;
					}

					/*
					 * The inserter definitely committed. But is it old enough
					 * that everyone sees it as committed?
					 */
					xmin = HeapTupleHeaderGetXmin(tuple.t_data);
					if (!TransactionIdPrecedes(xmin, OldestXmin))
					{
						all_visible = false;
						*all_frozen = false;
						break;
					}

					/* Track newest xmin on page. */
					if (TransactionIdFollows(xmin, *visibility_cutoff_xid))
						*visibility_cutoff_xid = xmin;

					/* Check whether this tuple is already frozen or not */
					if (all_visible && *all_frozen &&
						heap_tuple_needs_eventual_freeze(tuple.t_data))
						*all_frozen = false;
				}
				break;

			case HEAPTUPLE_DEAD:
			case HEAPTUPLE_RECENTLY_DEAD:
			case HEAPTUPLE_INSERT_IN_PROGRESS:
			case HEAPTUPLE_DELETE_IN_PROGRESS:
				{
					all_visible = false;
					*all_frozen = false;
					break;
				}
			default:
				elog(ERROR, "unexpected HeapTupleSatisfiesVacuum result");
				break;
		}
	}							/* scan along page */

	/* Clear the offset information once we have processed the given page. */
	vacrelstats->offnum = InvalidOffsetNumber;

	return all_visible;
}

/*
 * Compute the number of parallel worker processes to request.  Both index
 * vacuum and index cleanup can be executed with parallel workers.  The index
 * is eligible for parallel vacuum iff its size is greater than
 * min_parallel_index_scan_size as invoking workers for very small indexes
 * can hurt performance.
 *
 * nrequested is the number of parallel workers that user requested.  If
 * nrequested is 0, we compute the parallel degree based on nindexes, that is
 * the number of indexes that support parallel vacuum.  This function also
 * sets can_parallel_vacuum to remember indexes that participate in parallel
 * vacuum.
 */
static int
compute_parallel_vacuum_workers(Relation *Irel, int nindexes, int nrequested,
								bool *can_parallel_vacuum)
{
	int			nindexes_parallel = 0;
	int			nindexes_parallel_bulkdel = 0;
	int			nindexes_parallel_cleanup = 0;
	int			parallel_workers;
	int			i;

	/*
	 * We don't allow performing parallel operation in standalone backend or
	 * when parallelism is disabled.
	 */
	if (!IsUnderPostmaster || max_parallel_maintenance_workers == 0)
		return 0;

	/*
	 * Compute the number of indexes that can participate in parallel vacuum.
	 */
	for (i = 0; i < nindexes; i++)
	{
		uint8		vacoptions = Irel[i]->rd_indam->amparallelvacuumoptions;

		if (vacoptions == VACUUM_OPTION_NO_PARALLEL ||
			RelationGetNumberOfBlocks(Irel[i]) < min_parallel_index_scan_size)
			continue;

		can_parallel_vacuum[i] = true;

		if ((vacoptions & VACUUM_OPTION_PARALLEL_BULKDEL) != 0)
			nindexes_parallel_bulkdel++;
		if (((vacoptions & VACUUM_OPTION_PARALLEL_CLEANUP) != 0) ||
			((vacoptions & VACUUM_OPTION_PARALLEL_COND_CLEANUP) != 0))
			nindexes_parallel_cleanup++;
	}

	nindexes_parallel = Max(nindexes_parallel_bulkdel,
							nindexes_parallel_cleanup);

	/* The leader process takes one index */
	nindexes_parallel--;

	/* No index supports parallel vacuum */
	if (nindexes_parallel <= 0)
		return 0;

	/* Compute the parallel degree */
	parallel_workers = (nrequested > 0) ?
		Min(nrequested, nindexes_parallel) : nindexes_parallel;

	/* Cap by max_parallel_maintenance_workers */
	parallel_workers = Min(parallel_workers, max_parallel_maintenance_workers);

	return parallel_workers;
}

/*
 * Initialize variables for shared index statistics, set NULL bitmap and the
 * size of stats for each index.
 */
static void
prepare_index_statistics(LVShared *lvshared, bool *can_parallel_vacuum,
						 int nindexes)
{
	int			i;

	/* Currently, we don't support parallel vacuum for autovacuum */
	Assert(!IsAutoVacuumWorkerProcess());

	/* Set NULL for all indexes */
	memset(lvshared->bitmap, 0x00, BITMAPLEN(nindexes));

	for (i = 0; i < nindexes; i++)
	{
		if (!can_parallel_vacuum[i])
			continue;

		/* Set NOT NULL as this index does support parallelism */
		lvshared->bitmap[i >> 3] |= 1 << (i & 0x07);
	}
}

/*
 * Update index statistics in pg_class if the statistics are accurate.
 */
static void
update_index_statistics(Relation *Irel, IndexBulkDeleteResult **stats,
						int nindexes)
{
	int			i;

	Assert(!IsInParallelMode());

	for (i = 0; i < nindexes; i++)
	{
		if (stats[i] == NULL || stats[i]->estimated_count)
			continue;

		/* Update index statistics */
		vac_update_relstats(Irel[i],
							stats[i]->num_pages,
							stats[i]->num_index_tuples,
							0,
							false,
							InvalidTransactionId,
							InvalidMultiXactId,
							false);
	}
}

/*
 * This function prepares and returns parallel vacuum state if we can launch
 * even one worker.  This function is responsible for entering parallel mode,
 * create a parallel context, and then initialize the DSM segment.
 */
static LVParallelState *
begin_parallel_vacuum(Oid relid, Relation *Irel, LVRelStats *vacrelstats,
					  BlockNumber nblocks, int nindexes, int nrequested)
{
	LVParallelState *lps = NULL;
	ParallelContext *pcxt;
	LVShared   *shared;
	LVDeadTuples *dead_tuples;
	BufferUsage *buffer_usage;
	WalUsage   *wal_usage;
	bool	   *can_parallel_vacuum;
	long		maxtuples;
	Size		est_shared;
	Size		est_deadtuples;
	int			nindexes_mwm = 0;
	int			parallel_workers = 0;
	int			querylen;
	int			i;

	/*
	 * A parallel vacuum must be requested and there must be indexes on the
	 * relation
	 */
	Assert(nrequested >= 0);
	Assert(nindexes > 0);

	/*
	 * Compute the number of parallel vacuum workers to launch
	 */
	can_parallel_vacuum = (bool *) palloc0(sizeof(bool) * nindexes);
	parallel_workers = compute_parallel_vacuum_workers(Irel, nindexes,
													   nrequested,
													   can_parallel_vacuum);

	/* Can't perform vacuum in parallel */
	if (parallel_workers <= 0)
	{
		pfree(can_parallel_vacuum);
		return lps;
	}

	lps = (LVParallelState *) palloc0(sizeof(LVParallelState));

	EnterParallelMode();
	pcxt = CreateParallelContext("postgres", "parallel_vacuum_main",
								 parallel_workers);
	Assert(pcxt->nworkers > 0);
	lps->pcxt = pcxt;

	/* Estimate size for shared information -- PARALLEL_VACUUM_KEY_SHARED */
	est_shared = MAXALIGN(add_size(SizeOfLVShared, BITMAPLEN(nindexes)));
	for (i = 0; i < nindexes; i++)
	{
		uint8		vacoptions = Irel[i]->rd_indam->amparallelvacuumoptions;

		/*
		 * Cleanup option should be either disabled, always performing in
		 * parallel or conditionally performing in parallel.
		 */
		Assert(((vacoptions & VACUUM_OPTION_PARALLEL_CLEANUP) == 0) ||
			   ((vacoptions & VACUUM_OPTION_PARALLEL_COND_CLEANUP) == 0));
		Assert(vacoptions <= VACUUM_OPTION_MAX_VALID_VALUE);

		/* Skip indexes that don't participate in parallel vacuum */
		if (!can_parallel_vacuum[i])
			continue;

		if (Irel[i]->rd_indam->amusemaintenanceworkmem)
			nindexes_mwm++;

		est_shared = add_size(est_shared, sizeof(LVSharedIndStats));

		/*
		 * Remember the number of indexes that support parallel operation for
		 * each phase.
		 */
		if ((vacoptions & VACUUM_OPTION_PARALLEL_BULKDEL) != 0)
			lps->nindexes_parallel_bulkdel++;
		if ((vacoptions & VACUUM_OPTION_PARALLEL_CLEANUP) != 0)
			lps->nindexes_parallel_cleanup++;
		if ((vacoptions & VACUUM_OPTION_PARALLEL_COND_CLEANUP) != 0)
			lps->nindexes_parallel_condcleanup++;
	}
	shm_toc_estimate_chunk(&pcxt->estimator, est_shared);
	shm_toc_estimate_keys(&pcxt->estimator, 1);

	/* Estimate size for dead tuples -- PARALLEL_VACUUM_KEY_DEAD_TUPLES */
	maxtuples = compute_max_dead_tuples(nblocks, true);
	est_deadtuples = MAXALIGN(SizeOfDeadTuples(maxtuples));
	shm_toc_estimate_chunk(&pcxt->estimator, est_deadtuples);
	shm_toc_estimate_keys(&pcxt->estimator, 1);

	/*
	 * Estimate space for BufferUsage and WalUsage --
	 * PARALLEL_VACUUM_KEY_BUFFER_USAGE and PARALLEL_VACUUM_KEY_WAL_USAGE.
	 *
	 * If there are no extensions loaded that care, we could skip this.  We
	 * have no way of knowing whether anyone's looking at pgBufferUsage or
	 * pgWalUsage, so do it unconditionally.
	 */
	shm_toc_estimate_chunk(&pcxt->estimator,
						   mul_size(sizeof(BufferUsage), pcxt->nworkers));
	shm_toc_estimate_keys(&pcxt->estimator, 1);
	shm_toc_estimate_chunk(&pcxt->estimator,
						   mul_size(sizeof(WalUsage), pcxt->nworkers));
	shm_toc_estimate_keys(&pcxt->estimator, 1);

	/* Finally, estimate PARALLEL_VACUUM_KEY_QUERY_TEXT space */
	if (debug_query_string)
	{
		querylen = strlen(debug_query_string);
		shm_toc_estimate_chunk(&pcxt->estimator, querylen + 1);
		shm_toc_estimate_keys(&pcxt->estimator, 1);
	}
	else
		querylen = 0;			/* keep compiler quiet */

	InitializeParallelDSM(pcxt);

	/* Prepare shared information */
	shared = (LVShared *) shm_toc_allocate(pcxt->toc, est_shared);
	MemSet(shared, 0, est_shared);
	shared->relid = relid;
	shared->elevel = elevel;
	shared->maintenance_work_mem_worker =
		(nindexes_mwm > 0) ?
		maintenance_work_mem / Min(parallel_workers, nindexes_mwm) :
		maintenance_work_mem;

	pg_atomic_init_u32(&(shared->cost_balance), 0);
	pg_atomic_init_u32(&(shared->active_nworkers), 0);
	pg_atomic_init_u32(&(shared->idx), 0);
	shared->offset = MAXALIGN(add_size(SizeOfLVShared, BITMAPLEN(nindexes)));
	prepare_index_statistics(shared, can_parallel_vacuum, nindexes);

	shm_toc_insert(pcxt->toc, PARALLEL_VACUUM_KEY_SHARED, shared);
	lps->lvshared = shared;

	/* Prepare the dead tuple space */
	dead_tuples = (LVDeadTuples *) shm_toc_allocate(pcxt->toc, est_deadtuples);
	dead_tuples->max_tuples = maxtuples;
	dead_tuples->num_tuples = 0;
	MemSet(dead_tuples->itemptrs, 0, sizeof(ItemPointerData) * maxtuples);
	shm_toc_insert(pcxt->toc, PARALLEL_VACUUM_KEY_DEAD_TUPLES, dead_tuples);
	vacrelstats->dead_tuples = dead_tuples;

	/*
	 * Allocate space for each worker's BufferUsage and WalUsage; no need to
	 * initialize
	 */
	buffer_usage = shm_toc_allocate(pcxt->toc,
									mul_size(sizeof(BufferUsage), pcxt->nworkers));
	shm_toc_insert(pcxt->toc, PARALLEL_VACUUM_KEY_BUFFER_USAGE, buffer_usage);
	lps->buffer_usage = buffer_usage;
	wal_usage = shm_toc_allocate(pcxt->toc,
								 mul_size(sizeof(WalUsage), pcxt->nworkers));
	shm_toc_insert(pcxt->toc, PARALLEL_VACUUM_KEY_WAL_USAGE, wal_usage);
	lps->wal_usage = wal_usage;

	/* Store query string for workers */
	if (debug_query_string)
	{
		char	   *sharedquery;

		sharedquery = (char *) shm_toc_allocate(pcxt->toc, querylen + 1);
		memcpy(sharedquery, debug_query_string, querylen + 1);
		sharedquery[querylen] = '\0';
		shm_toc_insert(pcxt->toc,
					   PARALLEL_VACUUM_KEY_QUERY_TEXT, sharedquery);
	}

	pfree(can_parallel_vacuum);
	return lps;
}

/*
 * Destroy the parallel context, and end parallel mode.
 *
 * Since writes are not allowed during parallel mode, copy the
 * updated index statistics from DSM into local memory and then later use that
 * to update the index statistics.  One might think that we can exit from
 * parallel mode, update the index statistics and then destroy parallel
 * context, but that won't be safe (see ExitParallelMode).
 */
static void
end_parallel_vacuum(IndexBulkDeleteResult **stats, LVParallelState *lps,
					int nindexes)
{
	int			i;

	Assert(!IsParallelWorker());

	/* Copy the updated statistics */
	for (i = 0; i < nindexes; i++)
	{
		LVSharedIndStats *indstats = get_indstats(lps->lvshared, i);

		/*
		 * Skip unused slot.  The statistics of this index are already stored
		 * in local memory.
		 */
		if (indstats == NULL)
			continue;

		if (indstats->updated)
		{
			stats[i] = (IndexBulkDeleteResult *) palloc0(sizeof(IndexBulkDeleteResult));
			memcpy(stats[i], &(indstats->stats), sizeof(IndexBulkDeleteResult));
		}
		else
			stats[i] = NULL;
	}

	DestroyParallelContext(lps->pcxt);
	ExitParallelMode();

	/* Deactivate parallel vacuum */
	pfree(lps);
	lps = NULL;
}

/* Return the Nth index statistics or NULL */
static LVSharedIndStats *
get_indstats(LVShared *lvshared, int n)
{
	int			i;
	char	   *p;

	if (IndStatsIsNull(lvshared, n))
		return NULL;

	p = (char *) GetSharedIndStats(lvshared);
	for (i = 0; i < n; i++)
	{
		if (IndStatsIsNull(lvshared, i))
			continue;

		p += sizeof(LVSharedIndStats);
	}

	return (LVSharedIndStats *) p;
}

/*
 * Returns true, if the given index can't participate in parallel index vacuum
 * or parallel index cleanup, false, otherwise.
 */
static bool
skip_parallel_vacuum_index(Relation indrel, LVShared *lvshared)
{
	uint8		vacoptions = indrel->rd_indam->amparallelvacuumoptions;

	/* first_time must be true only if for_cleanup is true */
	Assert(lvshared->for_cleanup || !lvshared->first_time);

	if (lvshared->for_cleanup)
	{
		/* Skip, if the index does not support parallel cleanup */
		if (((vacoptions & VACUUM_OPTION_PARALLEL_CLEANUP) == 0) &&
			((vacoptions & VACUUM_OPTION_PARALLEL_COND_CLEANUP) == 0))
			return true;

		/*
		 * Skip, if the index supports parallel cleanup conditionally, but we
		 * have already processed the index (for bulkdelete).  See the
		 * comments for option VACUUM_OPTION_PARALLEL_COND_CLEANUP to know
		 * when indexes support parallel cleanup conditionally.
		 */
		if (!lvshared->first_time &&
			((vacoptions & VACUUM_OPTION_PARALLEL_COND_CLEANUP) != 0))
			return true;
	}
	else if ((vacoptions & VACUUM_OPTION_PARALLEL_BULKDEL) == 0)
	{
		/* Skip if the index does not support parallel bulk deletion */
		return true;
	}

	return false;
}

/*
 * Perform work within a launched parallel process.
 *
 * Since parallel vacuum workers perform only index vacuum or index cleanup,
 * we don't need to report progress information.
 */
void
parallel_vacuum_main(dsm_segment *seg, shm_toc *toc)
{
	Relation	onerel;
	Relation   *indrels;
	LVShared   *lvshared;
	LVDeadTuples *dead_tuples;
	BufferUsage *buffer_usage;
	WalUsage   *wal_usage;
	int			nindexes;
	char	   *sharedquery;
	LVRelStats	vacrelstats;
	ErrorContextCallback errcallback;

	lvshared = (LVShared *) shm_toc_lookup(toc, PARALLEL_VACUUM_KEY_SHARED,
										   false);
	elevel = lvshared->elevel;

	if (lvshared->for_cleanup)
		elog(DEBUG1, "starting parallel vacuum worker for cleanup");
	else
		elog(DEBUG1, "starting parallel vacuum worker for bulk delete");

	/* Set debug_query_string for individual workers */
	sharedquery = shm_toc_lookup(toc, PARALLEL_VACUUM_KEY_QUERY_TEXT, true);
	debug_query_string = sharedquery;
	pgstat_report_activity(STATE_RUNNING, debug_query_string);

	/*
	 * Open table.  The lock mode is the same as the leader process.  It's
	 * okay because the lock mode does not conflict among the parallel
	 * workers.
	 */
	onerel = table_open(lvshared->relid, ShareUpdateExclusiveLock);

	/*
	 * Open all indexes. indrels are sorted in order by OID, which should be
	 * matched to the leader's one.
	 */
	vac_open_indexes(onerel, RowExclusiveLock, &nindexes, &indrels);
	Assert(nindexes > 0);

	/* Set dead tuple space */
	dead_tuples = (LVDeadTuples *) shm_toc_lookup(toc,
												  PARALLEL_VACUUM_KEY_DEAD_TUPLES,
												  false);

	/* Set cost-based vacuum delay */
	VacuumCostActive = (VacuumCostDelay > 0);
	VacuumCostBalance = 0;
	VacuumPageHit = 0;
	VacuumPageMiss = 0;
	VacuumPageDirty = 0;
	VacuumCostBalanceLocal = 0;
	VacuumSharedCostBalance = &(lvshared->cost_balance);
	VacuumActiveNWorkers = &(lvshared->active_nworkers);

	vacrelstats.indstats = (IndexBulkDeleteResult **)
		palloc0(nindexes * sizeof(IndexBulkDeleteResult *));

	if (lvshared->maintenance_work_mem_worker > 0)
		maintenance_work_mem = lvshared->maintenance_work_mem_worker;

	/*
	 * Initialize vacrelstats for use as error callback arg by parallel
	 * worker.
	 */
	vacrelstats.relnamespace = get_namespace_name(RelationGetNamespace(onerel));
	vacrelstats.relname = pstrdup(RelationGetRelationName(onerel));
	vacrelstats.indname = NULL;
	vacrelstats.phase = VACUUM_ERRCB_PHASE_UNKNOWN; /* Not yet processing */

	/* Setup error traceback support for ereport() */
	errcallback.callback = vacuum_error_callback;
	errcallback.arg = &vacrelstats;
	errcallback.previous = error_context_stack;
	error_context_stack = &errcallback;

	/* Prepare to track buffer usage during parallel execution */
	InstrStartParallelQuery();

	/* Process indexes to perform vacuum/cleanup */
	parallel_vacuum_index(indrels, lvshared, dead_tuples, nindexes,
						  &vacrelstats);

	/* Report buffer/WAL usage during parallel execution */
	buffer_usage = shm_toc_lookup(toc, PARALLEL_VACUUM_KEY_BUFFER_USAGE, false);
	wal_usage = shm_toc_lookup(toc, PARALLEL_VACUUM_KEY_WAL_USAGE, false);
	InstrEndParallelQuery(&buffer_usage[ParallelWorkerNumber],
						  &wal_usage[ParallelWorkerNumber]);

	/* Pop the error context stack */
	error_context_stack = errcallback.previous;

	vac_close_indexes(nindexes, indrels, RowExclusiveLock);
	table_close(onerel, ShareUpdateExclusiveLock);
	pfree(vacrelstats.indstats);
}

/*
 * Error context callback for errors occurring during vacuum.
 */
static void
vacuum_error_callback(void *arg)
{
	LVRelStats *errinfo = arg;

	switch (errinfo->phase)
	{
		case VACUUM_ERRCB_PHASE_SCAN_HEAP:
			if (BlockNumberIsValid(errinfo->blkno))
			{
				if (OffsetNumberIsValid(errinfo->offnum))
					errcontext("while scanning block %u and offset %u of relation \"%s.%s\"",
							   errinfo->blkno, errinfo->offnum, errinfo->relnamespace, errinfo->relname);
				else
					errcontext("while scanning block %u of relation \"%s.%s\"",
							   errinfo->blkno, errinfo->relnamespace, errinfo->relname);
			}
			else
				errcontext("while scanning relation \"%s.%s\"",
						   errinfo->relnamespace, errinfo->relname);
			break;

		case VACUUM_ERRCB_PHASE_VACUUM_HEAP:
			if (BlockNumberIsValid(errinfo->blkno))
			{
				if (OffsetNumberIsValid(errinfo->offnum))
					errcontext("while vacuuming block %u and offset %u of relation \"%s.%s\"",
							   errinfo->blkno, errinfo->offnum, errinfo->relnamespace, errinfo->relname);
				else
					errcontext("while vacuuming block %u of relation \"%s.%s\"",
							   errinfo->blkno, errinfo->relnamespace, errinfo->relname);
			}
			else
				errcontext("while vacuuming relation \"%s.%s\"",
						   errinfo->relnamespace, errinfo->relname);
			break;

		case VACUUM_ERRCB_PHASE_VACUUM_INDEX:
			errcontext("while vacuuming index \"%s\" of relation \"%s.%s\"",
					   errinfo->indname, errinfo->relnamespace, errinfo->relname);
			break;

		case VACUUM_ERRCB_PHASE_INDEX_CLEANUP:
			errcontext("while cleaning up index \"%s\" of relation \"%s.%s\"",
					   errinfo->indname, errinfo->relnamespace, errinfo->relname);
			break;

		case VACUUM_ERRCB_PHASE_TRUNCATE:
			if (BlockNumberIsValid(errinfo->blkno))
				errcontext("while truncating relation \"%s.%s\" to %u blocks",
						   errinfo->relnamespace, errinfo->relname, errinfo->blkno);
			break;

		case VACUUM_ERRCB_PHASE_UNKNOWN:
		default:
			return;				/* do nothing; the errinfo may not be
								 * initialized */
	}
}

/*
 * Updates the information required for vacuum error callback.  This also saves
 * the current information which can be later restored via restore_vacuum_error_info.
 */
void
update_vacuum_error_info(LVRelStats *errinfo, LVSavedErrInfo *saved_err_info, int phase,
						 BlockNumber blkno, OffsetNumber offnum)
{
	if (saved_err_info)
	{
		saved_err_info->offnum = errinfo->offnum;
		saved_err_info->blkno = errinfo->blkno;
		saved_err_info->phase = errinfo->phase;
	}

	errinfo->blkno = blkno;
	errinfo->offnum = offnum;
	errinfo->phase = phase;
}

/*
 * Restores the vacuum information saved via a prior call to update_vacuum_error_info.
 */
void
restore_vacuum_error_info(LVRelStats *errinfo, const LVSavedErrInfo *saved_err_info)
{
	errinfo->blkno = saved_err_info->blkno;
	errinfo->offnum = saved_err_info->offnum;
	errinfo->phase = saved_err_info->phase;
}<|MERGE_RESOLUTION|>--- conflicted
+++ resolved
@@ -51,7 +51,6 @@
 #include <math.h>
 
 #include "access/amapi.h"
-#include "access/genam.h"
 #include "access/heapam.h"
 #include "access/heapam_xlog.h"
 #include "access/htup_details.h"
@@ -222,53 +221,6 @@
 	int			nindexes_parallel_condcleanup;
 } LVParallelState;
 
-<<<<<<< HEAD
-=======
-typedef struct LVRelStats
-{
-	char	   *relnamespace;
-	char	   *relname;
-	/* useindex = true means two-pass strategy; false means one-pass */
-	bool		useindex;
-	/* Overall statistics about rel */
-	BlockNumber old_rel_pages;	/* previous value of pg_class.relpages */
-	BlockNumber rel_pages;		/* total number of pages */
-	BlockNumber scanned_pages;	/* number of pages we examined */
-	BlockNumber pinskipped_pages;	/* # of pages we skipped due to a pin */
-	BlockNumber frozenskipped_pages;	/* # of frozen pages we skipped */
-	BlockNumber tupcount_pages; /* pages whose tuples we counted */
-	double		old_live_tuples;	/* previous value of pg_class.reltuples */
-	double		new_rel_tuples; /* new estimated total # of tuples */
-	double		new_live_tuples;	/* new estimated total # of live tuples */
-	double		new_dead_tuples;	/* new estimated total # of dead tuples */
-	BlockNumber pages_removed;
-	double		tuples_deleted;
-	BlockNumber nonempty_pages; /* actually, last nonempty page + 1 */
-	LVDeadTuples *dead_tuples;
-	int			num_index_scans;
-	TransactionId latestRemovedXid;
-	bool		lock_waiter_detected;
-
-	/* Statistics about indexes */
-	IndexBulkDeleteResult **indstats;
-	int			nindexes;
-
-	/* Used for error callback */
-	char	   *indname;
-	BlockNumber blkno;			/* used only for heap operations */
-	OffsetNumber offnum;		/* used only for heap operations */
-	VacErrPhase phase;
-} LVRelStats;
-
-/* Struct for saving and restoring vacuum error information. */
-typedef struct LVSavedErrInfo
-{
-	BlockNumber blkno;
-	OffsetNumber offnum;
-	VacErrPhase phase;
-} LVSavedErrInfo;
-
->>>>>>> 9d523119
 /* A few variables that don't seem worth passing around as parameters */
 static int	elevel = -1;
 
@@ -1788,15 +1740,10 @@
 		int			idx;
 
 		for (idx = 0; idx < nindexes; idx++)
-<<<<<<< HEAD
-			lazy_vacuum_index(Irel[idx], &stats[idx], vacrelstats->dead_tuples,
+			lazy_vacuum_index(Irel[idx], &(vacrelstats->indstats[idx]),
+							  vacrelstats->dead_tuples,
 							  vacrelstats->old_live_tuples, vacrelstats,
 							  vac_strategy, elevel);
-=======
-			lazy_vacuum_index(Irel[idx], &(vacrelstats->indstats[idx]),
-							  vacrelstats->dead_tuples,
-							  vacrelstats->old_live_tuples, vacrelstats);
->>>>>>> 9d523119
 	}
 
 	/* Increase and report the number of index scans */
@@ -2391,428 +2338,7 @@
 			lazy_cleanup_index(Irel[idx], &(vacrelstats->indstats[idx]),
 							   vacrelstats->new_rel_tuples,
 							   vacrelstats->tupcount_pages < vacrelstats->rel_pages,
-<<<<<<< HEAD
 							   vacrelstats, vac_strategy, elevel);
-=======
-							   vacrelstats);
-	}
-}
-
-/*
- *	lazy_vacuum_index() -- vacuum one index relation.
- *
- *		Delete all the index entries pointing to tuples listed in
- *		dead_tuples, and update running statistics.
- *
- *		reltuples is the number of heap tuples to be passed to the
- *		bulkdelete callback.  It's always assumed to be estimated.
- */
-static void
-lazy_vacuum_index(Relation indrel, IndexBulkDeleteResult **stats,
-				  LVDeadTuples *dead_tuples, double reltuples, LVRelStats *vacrelstats)
-{
-	IndexVacuumInfo ivinfo;
-	PGRUsage	ru0;
-	LVSavedErrInfo saved_err_info;
-
-	pg_rusage_init(&ru0);
-
-	ivinfo.index = indrel;
-	ivinfo.analyze_only = false;
-	ivinfo.report_progress = false;
-	ivinfo.estimated_count = true;
-	ivinfo.message_level = elevel;
-	ivinfo.num_heap_tuples = reltuples;
-	ivinfo.strategy = vac_strategy;
-
-	/*
-	 * Update error traceback information.
-	 *
-	 * The index name is saved during this phase and restored immediately
-	 * after this phase.  See vacuum_error_callback.
-	 */
-	Assert(vacrelstats->indname == NULL);
-	vacrelstats->indname = pstrdup(RelationGetRelationName(indrel));
-	update_vacuum_error_info(vacrelstats, &saved_err_info,
-							 VACUUM_ERRCB_PHASE_VACUUM_INDEX,
-							 InvalidBlockNumber, InvalidOffsetNumber);
-
-	/* Do bulk deletion */
-	*stats = index_bulk_delete(&ivinfo, *stats,
-							   lazy_tid_reaped, (void *) dead_tuples);
-
-	ereport(elevel,
-			(errmsg("scanned index \"%s\" to remove %d row versions",
-					vacrelstats->indname,
-					dead_tuples->num_tuples),
-			 errdetail_internal("%s", pg_rusage_show(&ru0))));
-
-	/* Revert to the previous phase information for error traceback */
-	restore_vacuum_error_info(vacrelstats, &saved_err_info);
-	pfree(vacrelstats->indname);
-	vacrelstats->indname = NULL;
-}
-
-/*
- *	lazy_cleanup_index() -- do post-vacuum cleanup for one index relation.
- *
- *		reltuples is the number of heap tuples and estimated_count is true
- *		if reltuples is an estimated value.
- */
-static void
-lazy_cleanup_index(Relation indrel,
-				   IndexBulkDeleteResult **stats,
-				   double reltuples, bool estimated_count, LVRelStats *vacrelstats)
-{
-	IndexVacuumInfo ivinfo;
-	PGRUsage	ru0;
-	LVSavedErrInfo saved_err_info;
-
-	pg_rusage_init(&ru0);
-
-	ivinfo.index = indrel;
-	ivinfo.analyze_only = false;
-	ivinfo.report_progress = false;
-	ivinfo.estimated_count = estimated_count;
-	ivinfo.message_level = elevel;
-
-	ivinfo.num_heap_tuples = reltuples;
-	ivinfo.strategy = vac_strategy;
-
-	/*
-	 * Update error traceback information.
-	 *
-	 * The index name is saved during this phase and restored immediately
-	 * after this phase.  See vacuum_error_callback.
-	 */
-	Assert(vacrelstats->indname == NULL);
-	vacrelstats->indname = pstrdup(RelationGetRelationName(indrel));
-	update_vacuum_error_info(vacrelstats, &saved_err_info,
-							 VACUUM_ERRCB_PHASE_INDEX_CLEANUP,
-							 InvalidBlockNumber, InvalidOffsetNumber);
-
-	*stats = index_vacuum_cleanup(&ivinfo, *stats);
-
-	if (*stats)
-	{
-		ereport(elevel,
-				(errmsg("index \"%s\" now contains %.0f row versions in %u pages",
-						RelationGetRelationName(indrel),
-						(*stats)->num_index_tuples,
-						(*stats)->num_pages),
-				 errdetail("%.0f index row versions were removed.\n"
-						   "%u index pages were newly deleted.\n"
-						   "%u index pages are currently deleted, of which %u are currently reusable.\n"
-						   "%s.",
-						   (*stats)->tuples_removed,
-						   (*stats)->pages_newly_deleted,
-						   (*stats)->pages_deleted, (*stats)->pages_free,
-						   pg_rusage_show(&ru0))));
-	}
-
-	/* Revert to the previous phase information for error traceback */
-	restore_vacuum_error_info(vacrelstats, &saved_err_info);
-	pfree(vacrelstats->indname);
-	vacrelstats->indname = NULL;
-}
-
-/*
- * should_attempt_truncation - should we attempt to truncate the heap?
- *
- * Don't even think about it unless we have a shot at releasing a goodly
- * number of pages.  Otherwise, the time taken isn't worth it.
- *
- * Also don't attempt it if we are doing early pruning/vacuuming, because a
- * scan which cannot find a truncated heap page cannot determine that the
- * snapshot is too old to read that page.  We might be able to get away with
- * truncating all except one of the pages, setting its LSN to (at least) the
- * maximum of the truncated range if we also treated an index leaf tuple
- * pointing to a missing heap page as something to trigger the "snapshot too
- * old" error, but that seems fragile and seems like it deserves its own patch
- * if we consider it.
- *
- * This is split out so that we can test whether truncation is going to be
- * called for before we actually do it.  If you change the logic here, be
- * careful to depend only on fields that lazy_scan_heap updates on-the-fly.
- */
-static bool
-should_attempt_truncation(VacuumParams *params, LVRelStats *vacrelstats)
-{
-	BlockNumber possibly_freeable;
-
-	if (params->truncate == VACOPT_TERNARY_DISABLED)
-		return false;
-
-	possibly_freeable = vacrelstats->rel_pages - vacrelstats->nonempty_pages;
-	if (possibly_freeable > 0 &&
-		(possibly_freeable >= REL_TRUNCATE_MINIMUM ||
-		 possibly_freeable >= vacrelstats->rel_pages / REL_TRUNCATE_FRACTION) &&
-		old_snapshot_threshold < 0)
-		return true;
-	else
-		return false;
-}
-
-/*
- * lazy_truncate_heap - try to truncate off any empty pages at the end
- */
-static void
-lazy_truncate_heap(Relation onerel, LVRelStats *vacrelstats)
-{
-	BlockNumber old_rel_pages = vacrelstats->rel_pages;
-	BlockNumber new_rel_pages;
-	int			lock_retry;
-
-	/* Report that we are now truncating */
-	pgstat_progress_update_param(PROGRESS_VACUUM_PHASE,
-								 PROGRESS_VACUUM_PHASE_TRUNCATE);
-
-	/*
-	 * Loop until no more truncating can be done.
-	 */
-	do
-	{
-		PGRUsage	ru0;
-
-		pg_rusage_init(&ru0);
-
-		/*
-		 * We need full exclusive lock on the relation in order to do
-		 * truncation. If we can't get it, give up rather than waiting --- we
-		 * don't want to block other backends, and we don't want to deadlock
-		 * (which is quite possible considering we already hold a lower-grade
-		 * lock).
-		 */
-		vacrelstats->lock_waiter_detected = false;
-		lock_retry = 0;
-		while (true)
-		{
-			if (ConditionalLockRelation(onerel, AccessExclusiveLock))
-				break;
-
-			/*
-			 * Check for interrupts while trying to (re-)acquire the exclusive
-			 * lock.
-			 */
-			CHECK_FOR_INTERRUPTS();
-
-			if (++lock_retry > (VACUUM_TRUNCATE_LOCK_TIMEOUT /
-								VACUUM_TRUNCATE_LOCK_WAIT_INTERVAL))
-			{
-				/*
-				 * We failed to establish the lock in the specified number of
-				 * retries. This means we give up truncating.
-				 */
-				vacrelstats->lock_waiter_detected = true;
-				ereport(elevel,
-						(errmsg("\"%s\": stopping truncate due to conflicting lock request",
-								vacrelstats->relname)));
-				return;
-			}
-
-			pg_usleep(VACUUM_TRUNCATE_LOCK_WAIT_INTERVAL * 1000L);
-		}
-
-		/*
-		 * Now that we have exclusive lock, look to see if the rel has grown
-		 * whilst we were vacuuming with non-exclusive lock.  If so, give up;
-		 * the newly added pages presumably contain non-deletable tuples.
-		 */
-		new_rel_pages = RelationGetNumberOfBlocks(onerel);
-		if (new_rel_pages != old_rel_pages)
-		{
-			/*
-			 * Note: we intentionally don't update vacrelstats->rel_pages with
-			 * the new rel size here.  If we did, it would amount to assuming
-			 * that the new pages are empty, which is unlikely. Leaving the
-			 * numbers alone amounts to assuming that the new pages have the
-			 * same tuple density as existing ones, which is less unlikely.
-			 */
-			UnlockRelation(onerel, AccessExclusiveLock);
-			return;
-		}
-
-		/*
-		 * Scan backwards from the end to verify that the end pages actually
-		 * contain no tuples.  This is *necessary*, not optional, because
-		 * other backends could have added tuples to these pages whilst we
-		 * were vacuuming.
-		 */
-		new_rel_pages = count_nondeletable_pages(onerel, vacrelstats);
-		vacrelstats->blkno = new_rel_pages;
-
-		if (new_rel_pages >= old_rel_pages)
-		{
-			/* can't do anything after all */
-			UnlockRelation(onerel, AccessExclusiveLock);
-			return;
-		}
-
-		/*
-		 * Okay to truncate.
-		 */
-		RelationTruncate(onerel, new_rel_pages);
-
-		/*
-		 * We can release the exclusive lock as soon as we have truncated.
-		 * Other backends can't safely access the relation until they have
-		 * processed the smgr invalidation that smgrtruncate sent out ... but
-		 * that should happen as part of standard invalidation processing once
-		 * they acquire lock on the relation.
-		 */
-		UnlockRelation(onerel, AccessExclusiveLock);
-
-		/*
-		 * Update statistics.  Here, it *is* correct to adjust rel_pages
-		 * without also touching reltuples, since the tuple count wasn't
-		 * changed by the truncation.
-		 */
-		vacrelstats->pages_removed += old_rel_pages - new_rel_pages;
-		vacrelstats->rel_pages = new_rel_pages;
-
-		ereport(elevel,
-				(errmsg("\"%s\": truncated %u to %u pages",
-						vacrelstats->relname,
-						old_rel_pages, new_rel_pages),
-				 errdetail_internal("%s",
-									pg_rusage_show(&ru0))));
-		old_rel_pages = new_rel_pages;
-	} while (new_rel_pages > vacrelstats->nonempty_pages &&
-			 vacrelstats->lock_waiter_detected);
-}
-
-/*
- * Rescan end pages to verify that they are (still) empty of tuples.
- *
- * Returns number of nondeletable pages (last nonempty page + 1).
- */
-static BlockNumber
-count_nondeletable_pages(Relation onerel, LVRelStats *vacrelstats)
-{
-	BlockNumber blkno;
-	BlockNumber prefetchedUntil;
-	instr_time	starttime;
-
-	/* Initialize the starttime if we check for conflicting lock requests */
-	INSTR_TIME_SET_CURRENT(starttime);
-
-	/*
-	 * Start checking blocks at what we believe relation end to be and move
-	 * backwards.  (Strange coding of loop control is needed because blkno is
-	 * unsigned.)  To make the scan faster, we prefetch a few blocks at a time
-	 * in forward direction, so that OS-level readahead can kick in.
-	 */
-	blkno = vacrelstats->rel_pages;
-	StaticAssertStmt((PREFETCH_SIZE & (PREFETCH_SIZE - 1)) == 0,
-					 "prefetch size must be power of 2");
-	prefetchedUntil = InvalidBlockNumber;
-	while (blkno > vacrelstats->nonempty_pages)
-	{
-		Buffer		buf;
-		Page		page;
-		OffsetNumber offnum,
-					maxoff;
-		bool		hastup;
-
-		/*
-		 * Check if another process requests a lock on our relation. We are
-		 * holding an AccessExclusiveLock here, so they will be waiting. We
-		 * only do this once per VACUUM_TRUNCATE_LOCK_CHECK_INTERVAL, and we
-		 * only check if that interval has elapsed once every 32 blocks to
-		 * keep the number of system calls and actual shared lock table
-		 * lookups to a minimum.
-		 */
-		if ((blkno % 32) == 0)
-		{
-			instr_time	currenttime;
-			instr_time	elapsed;
-
-			INSTR_TIME_SET_CURRENT(currenttime);
-			elapsed = currenttime;
-			INSTR_TIME_SUBTRACT(elapsed, starttime);
-			if ((INSTR_TIME_GET_MICROSEC(elapsed) / 1000)
-				>= VACUUM_TRUNCATE_LOCK_CHECK_INTERVAL)
-			{
-				if (LockHasWaitersRelation(onerel, AccessExclusiveLock))
-				{
-					ereport(elevel,
-							(errmsg("\"%s\": suspending truncate due to conflicting lock request",
-									vacrelstats->relname)));
-
-					vacrelstats->lock_waiter_detected = true;
-					return blkno;
-				}
-				starttime = currenttime;
-			}
-		}
-
-		/*
-		 * We don't insert a vacuum delay point here, because we have an
-		 * exclusive lock on the table which we want to hold for as short a
-		 * time as possible.  We still need to check for interrupts however.
-		 */
-		CHECK_FOR_INTERRUPTS();
-
-		blkno--;
-
-		/* If we haven't prefetched this lot yet, do so now. */
-		if (prefetchedUntil > blkno)
-		{
-			BlockNumber prefetchStart;
-			BlockNumber pblkno;
-
-			prefetchStart = blkno & ~(PREFETCH_SIZE - 1);
-			for (pblkno = prefetchStart; pblkno <= blkno; pblkno++)
-			{
-				PrefetchBuffer(onerel, MAIN_FORKNUM, pblkno);
-				CHECK_FOR_INTERRUPTS();
-			}
-			prefetchedUntil = prefetchStart;
-		}
-
-		buf = ReadBufferExtended(onerel, MAIN_FORKNUM, blkno,
-								 RBM_NORMAL, vac_strategy);
-
-		/* In this phase we only need shared access to the buffer */
-		LockBuffer(buf, BUFFER_LOCK_SHARE);
-
-		page = BufferGetPage(buf);
-
-		if (PageIsNew(page) || PageIsEmpty(page))
-		{
-			UnlockReleaseBuffer(buf);
-			continue;
-		}
-
-		hastup = false;
-		maxoff = PageGetMaxOffsetNumber(page);
-		for (offnum = FirstOffsetNumber;
-			 offnum <= maxoff;
-			 offnum = OffsetNumberNext(offnum))
-		{
-			ItemId		itemid;
-
-			itemid = PageGetItemId(page, offnum);
-
-			/*
-			 * Note: any non-unused item should be taken as a reason to keep
-			 * this page.  We formerly thought that DEAD tuples could be
-			 * thrown away, but that's not so, because we'd not have cleaned
-			 * out their index entries.
-			 */
-			if (ItemIdIsUsed(itemid))
-			{
-				hastup = true;
-				break;			/* can stop scanning */
-			}
-		}						/* scan along page */
-
-		UnlockReleaseBuffer(buf);
-
-		/* Done scanning if we found a tuple here */
-		if (hastup)
-			return blkno + 1;
->>>>>>> 9d523119
 	}
 }
 
@@ -2867,97 +2393,6 @@
 }
 
 /*
-<<<<<<< HEAD
-=======
- * lazy_record_dead_tuple - remember one deletable tuple
- */
-static void
-lazy_record_dead_tuple(LVDeadTuples *dead_tuples, ItemPointer itemptr)
-{
-	/*
-	 * The array shouldn't overflow under normal behavior, but perhaps it
-	 * could if we are given a really small maintenance_work_mem. In that
-	 * case, just forget the last few tuples (we'll get 'em next time).
-	 */
-	if (dead_tuples->num_tuples < dead_tuples->max_tuples)
-	{
-		dead_tuples->itemptrs[dead_tuples->num_tuples] = *itemptr;
-		dead_tuples->num_tuples++;
-		pgstat_progress_update_param(PROGRESS_VACUUM_NUM_DEAD_TUPLES,
-									 dead_tuples->num_tuples);
-	}
-}
-
-/*
- *	lazy_tid_reaped() -- is a particular tid deletable?
- *
- *		This has the right signature to be an IndexBulkDeleteCallback.
- *
- *		Assumes dead_tuples array is in sorted order.
- */
-static bool
-lazy_tid_reaped(ItemPointer itemptr, void *state)
-{
-	LVDeadTuples *dead_tuples = (LVDeadTuples *) state;
-	int64		litem,
-				ritem,
-				item;
-	ItemPointer res;
-
-	litem = itemptr_encode(&dead_tuples->itemptrs[0]);
-	ritem = itemptr_encode(&dead_tuples->itemptrs[dead_tuples->num_tuples - 1]);
-	item = itemptr_encode(itemptr);
-
-	/*
-	 * Doing a simple bound check before bsearch() is useful to avoid the
-	 * extra cost of bsearch(), especially if dead tuples on the heap are
-	 * concentrated in a certain range.  Since this function is called for
-	 * every index tuple, it pays to be really fast.
-	 */
-	if (item < litem || item > ritem)
-		return false;
-
-	res = (ItemPointer) bsearch((void *) itemptr,
-								(void *) dead_tuples->itemptrs,
-								dead_tuples->num_tuples,
-								sizeof(ItemPointerData),
-								vac_cmp_itemptr);
-
-	return (res != NULL);
-}
-
-/*
- * Comparator routines for use with qsort() and bsearch().
- */
-static int
-vac_cmp_itemptr(const void *left, const void *right)
-{
-	BlockNumber lblk,
-				rblk;
-	OffsetNumber loff,
-				roff;
-
-	lblk = ItemPointerGetBlockNumber((ItemPointer) left);
-	rblk = ItemPointerGetBlockNumber((ItemPointer) right);
-
-	if (lblk < rblk)
-		return -1;
-	if (lblk > rblk)
-		return 1;
-
-	loff = ItemPointerGetOffsetNumber((ItemPointer) left);
-	roff = ItemPointerGetOffsetNumber((ItemPointer) right);
-
-	if (loff < roff)
-		return -1;
-	if (loff > roff)
-		return 1;
-
-	return 0;
-}
-
-/*
->>>>>>> 9d523119
  * Check if every tuple in the given page is visible to all current and future
  * transactions. Also return the visibility_cutoff_xid which is the highest
  * xmin amongst the visible tuples.  Set *all_frozen to true if every tuple
