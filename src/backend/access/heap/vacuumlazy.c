/*-------------------------------------------------------------------------
 *
 * vacuumlazy.c
 *	  Concurrent ("lazy") vacuuming.
 *
 *
 * The major space usage for LAZY VACUUM is storage for the array of dead tuple
 * TIDs.  We want to ensure we can vacuum even the very largest relations with
 * finite memory space usage.  To do that, we set upper bounds on the number of
 * tuples we will keep track of at once.
 *
 * We are willing to use at most maintenance_work_mem (or perhaps
 * autovacuum_work_mem) memory space to keep track of dead tuples.  We
 * initially allocate an array of TIDs of that size, with an upper limit that
 * depends on table size (this limit ensures we don't allocate a huge area
 * uselessly for vacuuming small tables).  If the array threatens to overflow,
 * we suspend the heap scan phase and perform a pass of index cleanup and page
 * compaction, then resume the heap scan with an empty TID array.
 *
 * If we're processing a table with no indexes, we can just vacuum each page
 * as we go; there's no need to save up multiple tuples to minimize the number
 * of index scans performed.  So we don't use maintenance_work_mem memory for
 * the TID array, just enough to hold as many heap tuples as fit on one page.
 *
 * Lazy vacuum supports parallel execution with parallel worker processes.  In
 * a parallel vacuum, we perform both index vacuum and index cleanup with
 * parallel worker processes.  Individual indexes are processed by one vacuum
 * process.  At the beginning of a lazy vacuum (at lazy_scan_heap) we prepare
 * the parallel context and initialize the DSM segment that contains shared
 * information as well as the memory space for storing dead tuples.  When
 * starting either index vacuum or index cleanup, we launch parallel worker
 * processes.  Once all indexes are processed the parallel worker processes
 * exit.  After that, the leader process re-initializes the parallel context
 * so that it can use the same DSM for multiple passes of index vacuum and
 * for performing index cleanup.  For updating the index statistics, we need
 * to update the system table and since updates are not allowed during
 * parallel mode we update the index statistics after exiting from the
 * parallel mode.
 *
 * Portions Copyright (c) 1996-2021, PostgreSQL Global Development Group
 * Portions Copyright (c) 1994, Regents of the University of California
 *
 *
 * IDENTIFICATION
 *	  src/backend/access/heap/vacuumlazy.c
 *
 *-------------------------------------------------------------------------
 */
#include "postgres.h"

#include <math.h>

#include "access/amapi.h"
#include "access/heapam.h"
#include "access/heapam_xlog.h"
#include "access/htup_details.h"
#include "access/multixact.h"
#include "access/parallel.h"
#include "access/transam.h"
#include "access/vacuumblk.h"
#include "access/visibilitymap.h"
#include "access/xact.h"
#include "access/xlog.h"
#include "catalog/index.h"
#include "catalog/storage.h"
#include "commands/dbcommands.h"
#include "commands/progress.h"
#include "commands/vacuum.h"
#include "executor/instrument.h"
#include "miscadmin.h"
#include "optimizer/paths.h"
#include "pgstat.h"
#include "portability/instr_time.h"
#include "postmaster/autovacuum.h"
#include "storage/bufmgr.h"
#include "storage/freespace.h"
#include "storage/lmgr.h"
#include "tcop/tcopprot.h"
#include "utils/lsyscache.h"
#include "utils/memutils.h"
#include "utils/pg_rusage.h"
#include "utils/timestamp.h"


/*
<<<<<<< HEAD
=======
 * Space/time tradeoff parameters: do these need to be user-tunable?
 *
 * To consider truncating the relation, we want there to be at least
 * REL_TRUNCATE_MINIMUM or (relsize / REL_TRUNCATE_FRACTION) (whichever
 * is less) potentially-freeable pages.
 */
#define REL_TRUNCATE_MINIMUM	1000
#define REL_TRUNCATE_FRACTION	16

/*
 * Timing parameters for truncate locking heuristics.
 *
 * These were not exposed as user tunable GUC values because it didn't seem
 * that the potential for improvement was great enough to merit the cost of
 * supporting them.
 */
#define VACUUM_TRUNCATE_LOCK_CHECK_INTERVAL		20	/* ms */
#define VACUUM_TRUNCATE_LOCK_WAIT_INTERVAL		50	/* ms */
#define VACUUM_TRUNCATE_LOCK_TIMEOUT			5000	/* ms */

/*
 * Threshold that controls whether we bypass index vacuuming and heap
 * vacuuming as an optimization
 */
#define BYPASS_THRESHOLD_PAGES	0.02	/* i.e. 2% of rel_pages */

/*
 * When a table is small (i.e. smaller than this), save cycles by avoiding
 * repeated failsafe checks
 */
#define FAILSAFE_MIN_PAGES \
	((BlockNumber) (((uint64) 4 * 1024 * 1024 * 1024) / BLCKSZ))

/*
 * When a table has no indexes, vacuum the FSM after every 8GB, approximately
 * (it won't be exact because we only vacuum FSM after processing a heap page
 * that has some removable tuples).  When there are indexes, this is ignored,
 * and we vacuum FSM after each index/heap cleaning pass.
 */
#define VACUUM_FSM_EVERY_PAGES \
	((BlockNumber) (((uint64) 8 * 1024 * 1024 * 1024) / BLCKSZ))

/*
>>>>>>> ff516792
 * Guesstimation of number of dead tuples per page.  This is used to
 * provide an upper limit to memory allocated when vacuuming small
 * tables.
 */
#define LAZY_ALLOC_TUPLES		MaxHeapTuplesPerPage

/*
 * Before we consider skipping a page that's marked as clean in
 * visibility map, we must've seen at least this many clean pages.
 */
#define SKIP_PAGES_THRESHOLD	((BlockNumber) 32)

/*
 * DSM keys for parallel vacuum.  Unlike other parallel execution code, since
 * we don't need to worry about DSM keys conflicting with plan_node_id we can
 * use small integers.
 */
#define PARALLEL_VACUUM_KEY_SHARED			1
#define PARALLEL_VACUUM_KEY_DEAD_TUPLES		2
#define PARALLEL_VACUUM_KEY_QUERY_TEXT		3
#define PARALLEL_VACUUM_KEY_BUFFER_USAGE	4
#define PARALLEL_VACUUM_KEY_WAL_USAGE		5

/*
 * Macro to check if we are in a parallel vacuum.  If true, we are in the
 * parallel mode and the DSM segment is initialized.
 */
#define ParallelVacuumIsActive(vacrel) ((vacrel)->lps != NULL)

/*
 * Shared information among parallel workers.  So this is allocated in the DSM
 * segment.
 */
typedef struct LVShared
{
	/*
	 * Target table relid and log level.  These fields are not modified during
	 * the lazy vacuum.
	 */
	Oid			relid;
	int			elevel;

	/*
	 * An indication for vacuum workers to perform either index vacuum or
	 * index cleanup.  first_time is true only if for_cleanup is true and
	 * bulk-deletion is not performed yet.
	 */
	bool		for_cleanup;
	bool		first_time;

	/*
	 * Fields for both index vacuum and cleanup.
	 *
	 * reltuples is the total number of input heap tuples.  We set either old
	 * live tuples in the index vacuum case or the new live tuples in the
	 * index cleanup case.
	 *
	 * estimated_count is true if reltuples is an estimated value.  (Note that
	 * reltuples could be -1 in this case, indicating we have no idea.)
	 */
	double		reltuples;
	bool		estimated_count;

	/*
	 * In single process lazy vacuum we could consume more memory during index
	 * vacuuming or cleanup apart from the memory for heap scanning.  In
	 * parallel vacuum, since individual vacuum workers can consume memory
	 * equal to maintenance_work_mem, the new maintenance_work_mem for each
	 * worker is set such that the parallel operation doesn't consume more
	 * memory than single process lazy vacuum.
	 */
	int			maintenance_work_mem_worker;

	/*
	 * Shared vacuum cost balance.  During parallel vacuum,
	 * VacuumSharedCostBalance points to this value and it accumulates the
	 * balance of each parallel vacuum worker.
	 */
	pg_atomic_uint32 cost_balance;

	/*
	 * Number of active parallel workers.  This is used for computing the
	 * minimum threshold of the vacuum cost balance before a worker sleeps for
	 * cost-based delay.
	 */
	pg_atomic_uint32 active_nworkers;

	/*
	 * Variables to control parallel vacuum.  We have a bitmap to indicate
	 * which index has stats in shared memory.  The set bit in the map
	 * indicates that the particular index supports a parallel vacuum.
	 */
	pg_atomic_uint32 idx;		/* counter for vacuuming and clean up */
	uint32		offset;			/* sizeof header incl. bitmap */
	bits8		bitmap[FLEXIBLE_ARRAY_MEMBER];	/* bit map of NULLs */

	/* Shared index statistics data follows at end of struct */
} LVShared;

#define SizeOfLVShared (offsetof(LVShared, bitmap) + sizeof(bits8))
#define GetSharedIndStats(s) \
	((LVSharedIndStats *)((char *)(s) + ((LVShared *)(s))->offset))
#define IndStatsIsNull(s, i) \
	(!(((LVShared *)(s))->bitmap[(i) >> 3] & (1 << ((i) & 0x07))))

/*
 * Struct for an index bulk-deletion statistic used for parallel vacuum.  This
 * is allocated in the DSM segment.
 */
typedef struct LVSharedIndStats
{
	bool		updated;		/* are the stats updated? */
	IndexBulkDeleteResult istat;
} LVSharedIndStats;

/* Struct for maintaining a parallel vacuum state. */
typedef struct LVParallelState
{
	ParallelContext *pcxt;

	/* Shared information among parallel vacuum workers */
	LVShared   *lvshared;

	/* Points to buffer usage area in DSM */
	BufferUsage *buffer_usage;

	/* Points to WAL usage area in DSM */
	WalUsage   *wal_usage;

	/*
	 * The number of indexes that support parallel index bulk-deletion and
	 * parallel index cleanup respectively.
	 */
	int			nindexes_parallel_bulkdel;
	int			nindexes_parallel_cleanup;
	int			nindexes_parallel_condcleanup;
} LVParallelState;

<<<<<<< HEAD
/* A few variables that don't seem worth passing around as parameters */
=======
typedef struct LVRelState
{
	/* Target heap relation and its indexes */
	Relation	rel;
	Relation   *indrels;
	int			nindexes;
	/* Do index vacuuming/cleanup? */
	bool		do_index_vacuuming;
	bool		do_index_cleanup;
	/* Wraparound failsafe in effect? (implies !do_index_vacuuming) */
	bool		do_failsafe;

	/* Buffer access strategy and parallel state */
	BufferAccessStrategy bstrategy;
	LVParallelState *lps;

	/* Statistics from pg_class when we start out */
	BlockNumber old_rel_pages;	/* previous value of pg_class.relpages */
	double		old_live_tuples;	/* previous value of pg_class.reltuples */
	/* rel's initial relfrozenxid and relminmxid */
	TransactionId relfrozenxid;
	MultiXactId relminmxid;

	/* VACUUM operation's cutoff for pruning */
	TransactionId OldestXmin;
	/* VACUUM operation's cutoff for freezing XIDs and MultiXactIds */
	TransactionId FreezeLimit;
	MultiXactId MultiXactCutoff;

	/* Error reporting state */
	char	   *relnamespace;
	char	   *relname;
	char	   *indname;
	BlockNumber blkno;			/* used only for heap operations */
	OffsetNumber offnum;		/* used only for heap operations */
	VacErrPhase phase;

	/*
	 * State managed by lazy_scan_heap() follows
	 */
	LVDeadTuples *dead_tuples;	/* items to vacuum from indexes */
	BlockNumber rel_pages;		/* total number of pages */
	BlockNumber scanned_pages;	/* number of pages we examined */
	BlockNumber pinskipped_pages;	/* # of pages skipped due to a pin */
	BlockNumber frozenskipped_pages;	/* # of frozen pages we skipped */
	BlockNumber tupcount_pages; /* pages whose tuples we counted */
	BlockNumber pages_removed;	/* pages remove by truncation */
	BlockNumber lpdead_item_pages;	/* # pages with LP_DEAD items */
	BlockNumber nonempty_pages; /* actually, last nonempty page + 1 */
	bool		lock_waiter_detected;

	/* Statistics output by us, for table */
	double		new_rel_tuples; /* new estimated total # of tuples */
	double		new_live_tuples;	/* new estimated total # of live tuples */
	/* Statistics output by index AMs */
	IndexBulkDeleteResult **indstats;

	/* Instrumentation counters */
	int			num_index_scans;
	int64		tuples_deleted; /* # deleted from table */
	int64		lpdead_items;	/* # deleted from indexes */
	int64		new_dead_tuples;	/* new estimated total # of dead items in
									 * table */
	int64		num_tuples;		/* total number of nonremovable tuples */
	int64		live_tuples;	/* live tuples (reltuples estimate) */
} LVRelState;

/*
 * State returned by lazy_scan_prune()
 */
typedef struct LVPagePruneState
{
	bool		hastup;			/* Page is truncatable? */
	bool		has_lpdead_items;	/* includes existing LP_DEAD items */

	/*
	 * State describes the proper VM bit states to set for the page following
	 * pruning and freezing.  all_visible implies !has_lpdead_items, but don't
	 * trust all_frozen result unless all_visible is also set to true.
	 */
	bool		all_visible;	/* Every item visible to all? */
	bool		all_frozen;		/* provided all_visible is also true */
	TransactionId visibility_cutoff_xid;	/* For recovery conflicts */
} LVPagePruneState;

/* Struct for saving and restoring vacuum error information. */
typedef struct LVSavedErrInfo
{
	BlockNumber blkno;
	OffsetNumber offnum;
	VacErrPhase phase;
} LVSavedErrInfo;

/* elevel controls whole VACUUM's verbosity */
>>>>>>> ff516792
static int	elevel = -1;


/* non-export function prototypes */
static void lazy_scan_heap(LVRelState *vacrel, VacuumParams *params,
						   bool aggressive);
static void lazy_scan_prune(LVRelState *vacrel, Buffer buf,
							BlockNumber blkno, Page page,
							GlobalVisState *vistest,
							LVPagePruneState *prunestate);
static void lazy_vacuum(LVRelState *vacrel, bool onecall);
static bool lazy_vacuum_all_indexes(LVRelState *vacrel);
static void lazy_vacuum_heap_rel(LVRelState *vacrel);
static int	lazy_vacuum_heap_page(LVRelState *vacrel, BlockNumber blkno,
								  Buffer buffer, int tupindex, Buffer *vmbuffer);
static bool lazy_check_needs_freeze(Buffer buf, bool *hastup,
<<<<<<< HEAD
									LVRelStats *vacrelstats);
static void lazy_vacuum_all_indexes(Relation onerel, Relation *Irel,
									LVRelStats *vacrelstats, LVParallelState *lps,
									int nindexes);
static int	lazy_vacuum_page(Relation onerel, BlockNumber blkno, Buffer buffer,
							 int tupindex, LVRelStats *vacrelstats, Buffer *vmbuffer);
static void lazy_space_alloc(LVRelStats *vacrelstats, BlockNumber relblocks);
static bool heap_page_is_all_visible(Relation rel, Buffer buf,
									 LVRelStats *vacrelstats,
=======
									LVRelState *vacrel);
static bool lazy_check_wraparound_failsafe(LVRelState *vacrel);
static void do_parallel_lazy_vacuum_all_indexes(LVRelState *vacrel);
static void do_parallel_lazy_cleanup_all_indexes(LVRelState *vacrel);
static void do_parallel_vacuum_or_cleanup(LVRelState *vacrel, int nworkers);
static void do_parallel_processing(LVRelState *vacrel,
								   LVShared *lvshared);
static void do_serial_processing_for_unsafe_indexes(LVRelState *vacrel,
													LVShared *lvshared);
static IndexBulkDeleteResult *parallel_process_one_index(Relation indrel,
														 IndexBulkDeleteResult *istat,
														 LVShared *lvshared,
														 LVSharedIndStats *shared_indstats,
														 LVRelState *vacrel);
static void lazy_cleanup_all_indexes(LVRelState *vacrel);
static IndexBulkDeleteResult *lazy_vacuum_one_index(Relation indrel,
													IndexBulkDeleteResult *istat,
													double reltuples,
													LVRelState *vacrel);
static IndexBulkDeleteResult *lazy_cleanup_one_index(Relation indrel,
													 IndexBulkDeleteResult *istat,
													 double reltuples,
													 bool estimated_count,
													 LVRelState *vacrel);
static bool should_attempt_truncation(LVRelState *vacrel,
									  VacuumParams *params);
static void lazy_truncate_heap(LVRelState *vacrel);
static BlockNumber count_nondeletable_pages(LVRelState *vacrel);
static long compute_max_dead_tuples(BlockNumber relblocks, bool hasindex);
static void lazy_space_alloc(LVRelState *vacrel, int nworkers,
							 BlockNumber relblocks);
static void lazy_space_free(LVRelState *vacrel);
static bool lazy_tid_reaped(ItemPointer itemptr, void *state);
static int	vac_cmp_itemptr(const void *left, const void *right);
static bool heap_page_is_all_visible(LVRelState *vacrel, Buffer buf,
>>>>>>> ff516792
									 TransactionId *visibility_cutoff_xid, bool *all_frozen);
static int	compute_parallel_vacuum_workers(LVRelState *vacrel,
											int nrequested,
											bool *can_parallel_vacuum);
<<<<<<< HEAD
static void prepare_index_statistics(LVShared *lvshared, bool *can_parallel_vacuum,
									 int nindexes);
static void update_index_statistics(Relation *Irel, IndexBulkDeleteResult **stats,
									int nindexes);
static LVParallelState *begin_parallel_vacuum(Oid relid, Relation *Irel,
											  LVRelStats *vacrelstats, BlockNumber nblocks,
											  int nindexes, int nrequested);
static void end_parallel_vacuum(IndexBulkDeleteResult **stats,
								LVParallelState *lps, int nindexes);
static LVSharedIndStats *get_indstats(LVShared *lvshared, int n);
static bool skip_parallel_vacuum_index(Relation indrel, LVShared *lvshared);
=======
static void update_index_statistics(LVRelState *vacrel);
static LVParallelState *begin_parallel_vacuum(LVRelState *vacrel,
											  BlockNumber nblocks,
											  int nrequested);
static void end_parallel_vacuum(LVRelState *vacrel);
static LVSharedIndStats *parallel_stats_for_idx(LVShared *lvshared, int getidx);
static bool parallel_processing_is_safe(Relation indrel, LVShared *lvshared);
static void vacuum_error_callback(void *arg);
static void update_vacuum_error_info(LVRelState *vacrel,
									 LVSavedErrInfo *saved_vacrel,
									 int phase, BlockNumber blkno,
									 OffsetNumber offnum);
static void restore_vacuum_error_info(LVRelState *vacrel,
									  const LVSavedErrInfo *saved_vacrel);
>>>>>>> ff516792


/*
 *	heap_vacuum_rel() -- perform VACUUM for one heap relation
 *
 *		This routine vacuums a single heap, cleans out its indexes, and
 *		updates its relpages and reltuples statistics.
 *
 *		At entry, we have already established a transaction and opened
 *		and locked the relation.
 */
void
heap_vacuum_rel(Relation rel, VacuumParams *params,
				BufferAccessStrategy bstrategy)
{
	LVRelState *vacrel;
	PGRUsage	ru0;
	TimestampTz starttime = 0;
	WalUsage	walusage_start = pgWalUsage;
	WalUsage	walusage = {0, 0, 0};
	long		secs;
	int			usecs;
	double		read_rate,
				write_rate;
	bool		aggressive;		/* should we scan all unfrozen pages? */
	bool		scanned_all_unfrozen;	/* actually scanned all such pages? */
	char	  **indnames = NULL;
	TransactionId xidFullScanLimit;
	MultiXactId mxactFullScanLimit;
	BlockNumber new_rel_pages;
	BlockNumber new_rel_allvisible;
	double		new_live_tuples;
	TransactionId new_frozen_xid;
	MultiXactId new_min_multi;
	ErrorContextCallback errcallback;
	PgStat_Counter startreadtime = 0;
	PgStat_Counter startwritetime = 0;
	TransactionId OldestXmin;
	TransactionId FreezeLimit;
	MultiXactId MultiXactCutoff;

	Assert(params != NULL);
	Assert(params->index_cleanup != VACOPT_TERNARY_DEFAULT);
	Assert(params->truncate != VACOPT_TERNARY_DEFAULT);

	/* measure elapsed time iff autovacuum logging requires it */
	if (IsAutoVacuumWorkerProcess() && params->log_min_duration >= 0)
	{
		pg_rusage_init(&ru0);
		starttime = GetCurrentTimestamp();
		if (track_io_timing)
		{
			startreadtime = pgStatBlockReadTime;
			startwritetime = pgStatBlockWriteTime;
		}
	}

	if (params->options & VACOPT_VERBOSE)
		elevel = INFO;
	else
		elevel = DEBUG2;

	pgstat_progress_start_command(PROGRESS_COMMAND_VACUUM,
								  RelationGetRelid(rel));

	vacuum_set_xid_limits(rel,
						  params->freeze_min_age,
						  params->freeze_table_age,
						  params->multixact_freeze_min_age,
						  params->multixact_freeze_table_age,
						  &OldestXmin, &FreezeLimit, &xidFullScanLimit,
						  &MultiXactCutoff, &mxactFullScanLimit);

	/*
	 * We request an aggressive scan if the table's frozen Xid is now older
	 * than or equal to the requested Xid full-table scan limit; or if the
	 * table's minimum MultiXactId is older than or equal to the requested
	 * mxid full-table scan limit; or if DISABLE_PAGE_SKIPPING was specified.
	 */
	aggressive = TransactionIdPrecedesOrEquals(rel->rd_rel->relfrozenxid,
											   xidFullScanLimit);
	aggressive |= MultiXactIdPrecedesOrEquals(rel->rd_rel->relminmxid,
											  mxactFullScanLimit);
	if (params->options & VACOPT_DISABLE_PAGE_SKIPPING)
		aggressive = true;

	vacrel = (LVRelState *) palloc0(sizeof(LVRelState));

	/* Set up high level stuff about rel */
	vacrel->rel = rel;
	vac_open_indexes(vacrel->rel, RowExclusiveLock, &vacrel->nindexes,
					 &vacrel->indrels);
	vacrel->do_index_vacuuming = true;
	vacrel->do_index_cleanup = true;
	vacrel->do_failsafe = false;
	if (params->index_cleanup == VACOPT_TERNARY_DISABLED)
	{
		vacrel->do_index_vacuuming = false;
		vacrel->do_index_cleanup = false;
	}
	vacrel->bstrategy = bstrategy;
	vacrel->old_rel_pages = rel->rd_rel->relpages;
	vacrel->old_live_tuples = rel->rd_rel->reltuples;
	vacrel->relfrozenxid = rel->rd_rel->relfrozenxid;
	vacrel->relminmxid = rel->rd_rel->relminmxid;

	/* Set cutoffs for entire VACUUM */
	vacrel->OldestXmin = OldestXmin;
	vacrel->FreezeLimit = FreezeLimit;
	vacrel->MultiXactCutoff = MultiXactCutoff;

	vacrel->relnamespace = get_namespace_name(RelationGetNamespace(rel));
	vacrel->relname = pstrdup(RelationGetRelationName(rel));
	vacrel->indname = NULL;
	vacrel->phase = VACUUM_ERRCB_PHASE_UNKNOWN;

	/* Save index names iff autovacuum logging requires it */
	if (IsAutoVacuumWorkerProcess() && params->log_min_duration >= 0 &&
		vacrel->nindexes > 0)
	{
		indnames = palloc(sizeof(char *) * vacrel->nindexes);
		for (int i = 0; i < vacrel->nindexes; i++)
			indnames[i] =
				pstrdup(RelationGetRelationName(vacrel->indrels[i]));
	}

	/*
	 * Setup error traceback support for ereport().  The idea is to set up an
	 * error context callback to display additional information on any error
	 * during a vacuum.  During different phases of vacuum (heap scan, heap
	 * vacuum, index vacuum, index clean up, heap truncate), we update the
	 * error context callback to display appropriate information.
	 *
	 * Note that the index vacuum and heap vacuum phases may be called
	 * multiple times in the middle of the heap scan phase.  So the old phase
	 * information is restored at the end of those phases.
	 */
	errcallback.callback = vacuum_error_callback;
	errcallback.arg = vacrel;
	errcallback.previous = error_context_stack;
	error_context_stack = &errcallback;

	/* Do the vacuuming */
	lazy_scan_heap(vacrel, params, aggressive);

	/* Done with indexes */
	vac_close_indexes(vacrel->nindexes, vacrel->indrels, NoLock);

	/*
	 * Compute whether we actually scanned the all unfrozen pages. If we did,
	 * we can adjust relfrozenxid and relminmxid.
	 *
	 * NB: We need to check this before truncating the relation, because that
	 * will change ->rel_pages.
	 */
	if ((vacrel->scanned_pages + vacrel->frozenskipped_pages)
		< vacrel->rel_pages)
	{
		Assert(!aggressive);
		scanned_all_unfrozen = false;
	}
	else
		scanned_all_unfrozen = true;

	/*
	 * Optionally truncate the relation.
	 */
	if (should_attempt_truncation(vacrel, params))
	{
		/*
		 * Update error traceback information.  This is the last phase during
		 * which we add context information to errors, so we don't need to
		 * revert to the previous phase.
		 */
		update_vacuum_error_info(vacrel, NULL, VACUUM_ERRCB_PHASE_TRUNCATE,
								 vacrel->nonempty_pages,
								 InvalidOffsetNumber);
<<<<<<< HEAD
		lazy_truncate_heap(onerel, vacrelstats, vac_strategy, elevel);
=======
		lazy_truncate_heap(vacrel);
>>>>>>> ff516792
	}

	/* Pop the error context stack */
	error_context_stack = errcallback.previous;

	/* Report that we are now doing final cleanup */
	pgstat_progress_update_param(PROGRESS_VACUUM_PHASE,
								 PROGRESS_VACUUM_PHASE_FINAL_CLEANUP);

	/*
	 * Update statistics in pg_class.
	 *
	 * In principle new_live_tuples could be -1 indicating that we (still)
	 * don't know the tuple count.  In practice that probably can't happen,
	 * since we'd surely have scanned some pages if the table is new and
	 * nonempty.
	 *
	 * For safety, clamp relallvisible to be not more than what we're setting
	 * relpages to.
	 *
	 * Also, don't change relfrozenxid/relminmxid if we skipped any pages,
	 * since then we don't know for certain that all tuples have a newer xmin.
	 */
	new_rel_pages = vacrel->rel_pages;
	new_live_tuples = vacrel->new_live_tuples;

	visibilitymap_count(rel, &new_rel_allvisible, NULL);
	if (new_rel_allvisible > new_rel_pages)
		new_rel_allvisible = new_rel_pages;

	new_frozen_xid = scanned_all_unfrozen ? FreezeLimit : InvalidTransactionId;
	new_min_multi = scanned_all_unfrozen ? MultiXactCutoff : InvalidMultiXactId;

	vac_update_relstats(rel,
						new_rel_pages,
						new_live_tuples,
						new_rel_allvisible,
						vacrel->nindexes > 0,
						new_frozen_xid,
						new_min_multi,
						false);

	/*
	 * Report results to the stats collector, too.
	 *
	 * Deliberately avoid telling the stats collector about LP_DEAD items that
	 * remain in the table due to VACUUM bypassing index and heap vacuuming.
	 * ANALYZE will consider the remaining LP_DEAD items to be dead tuples.
	 * It seems like a good idea to err on the side of not vacuuming again too
	 * soon in cases where the failsafe prevented significant amounts of heap
	 * vacuuming.
	 */
	pgstat_report_vacuum(RelationGetRelid(rel),
						 rel->rd_rel->relisshared,
						 Max(new_live_tuples, 0),
						 vacrel->new_dead_tuples);
	pgstat_progress_end_command();

	/* and log the action if appropriate */
	if (IsAutoVacuumWorkerProcess() && params->log_min_duration >= 0)
	{
		TimestampTz endtime = GetCurrentTimestamp();

		if (params->log_min_duration == 0 ||
			TimestampDifferenceExceeds(starttime, endtime,
									   params->log_min_duration))
		{
			StringInfoData buf;
			char	   *msgfmt;

			TimestampDifference(starttime, endtime, &secs, &usecs);

			memset(&walusage, 0, sizeof(WalUsage));
			WalUsageAccumDiff(&walusage, &pgWalUsage, &walusage_start);

			read_rate = 0;
			write_rate = 0;
			if ((secs > 0) || (usecs > 0))
			{
				read_rate = (double) BLCKSZ * VacuumPageMiss / (1024 * 1024) /
					(secs + usecs / 1000000.0);
				write_rate = (double) BLCKSZ * VacuumPageDirty / (1024 * 1024) /
					(secs + usecs / 1000000.0);
			}

			/*
			 * This is pretty messy, but we split it up so that we can skip
			 * emitting individual parts of the message when not applicable.
			 */
			initStringInfo(&buf);
			if (params->is_wraparound)
			{
				/*
				 * While it's possible for a VACUUM to be both is_wraparound
				 * and !aggressive, that's just a corner-case -- is_wraparound
				 * implies aggressive.  Produce distinct output for the corner
				 * case all the same, just in case.
				 */
				if (aggressive)
					msgfmt = _("automatic aggressive vacuum to prevent wraparound of table \"%s.%s.%s\": index scans: %d\n");
				else
					msgfmt = _("automatic vacuum to prevent wraparound of table \"%s.%s.%s\": index scans: %d\n");
			}
			else
			{
				if (aggressive)
					msgfmt = _("automatic aggressive vacuum of table \"%s.%s.%s\": index scans: %d\n");
				else
					msgfmt = _("automatic vacuum of table \"%s.%s.%s\": index scans: %d\n");
			}
			appendStringInfo(&buf, msgfmt,
							 get_database_name(MyDatabaseId),
							 vacrel->relnamespace,
							 vacrel->relname,
							 vacrel->num_index_scans);
			appendStringInfo(&buf, _("pages: %u removed, %u remain, %u skipped due to pins, %u skipped frozen\n"),
							 vacrel->pages_removed,
							 vacrel->rel_pages,
							 vacrel->pinskipped_pages,
							 vacrel->frozenskipped_pages);
			appendStringInfo(&buf,
							 _("tuples: %lld removed, %lld remain, %lld are dead but not yet removable, oldest xmin: %u\n"),
							 (long long) vacrel->tuples_deleted,
							 (long long) vacrel->new_rel_tuples,
							 (long long) vacrel->new_dead_tuples,
							 OldestXmin);
			appendStringInfo(&buf,
							 _("buffer usage: %lld hits, %lld misses, %lld dirtied\n"),
							 (long long) VacuumPageHit,
							 (long long) VacuumPageMiss,
							 (long long) VacuumPageDirty);
			if (vacrel->rel_pages > 0)
			{
				if (vacrel->do_index_vacuuming)
				{
					msgfmt = _(" %u pages from table (%.2f%% of total) had %lld dead item identifiers removed\n");

					if (vacrel->nindexes == 0 || vacrel->num_index_scans == 0)
						appendStringInfo(&buf, _("index scan not needed:"));
					else
						appendStringInfo(&buf, _("index scan needed:"));
				}
				else
				{
					msgfmt = _(" %u pages from table (%.2f%% of total) have %lld dead item identifiers\n");

					if (!vacrel->do_failsafe)
						appendStringInfo(&buf, _("index scan bypassed:"));
					else
						appendStringInfo(&buf, _("index scan bypassed by failsafe:"));
				}
				appendStringInfo(&buf, msgfmt,
								 vacrel->lpdead_item_pages,
								 100.0 * vacrel->lpdead_item_pages / vacrel->rel_pages,
								 (long long) vacrel->lpdead_items);
			}
			for (int i = 0; i < vacrel->nindexes; i++)
			{
				IndexBulkDeleteResult *istat = vacrel->indstats[i];

				if (!istat)
					continue;

				appendStringInfo(&buf,
								 _("index \"%s\": pages: %u in total, %u newly deleted, %u currently deleted, %u reusable\n"),
								 indnames[i],
								 istat->num_pages,
								 istat->pages_newly_deleted,
								 istat->pages_deleted,
								 istat->pages_free);
			}
			appendStringInfo(&buf, _("avg read rate: %.3f MB/s, avg write rate: %.3f MB/s\n"),
							 read_rate, write_rate);
			if (track_io_timing)
			{
				appendStringInfoString(&buf, _("I/O Timings:"));
				if (pgStatBlockReadTime - startreadtime > 0)
					appendStringInfo(&buf, _(" read=%.3f"),
									 (double) (pgStatBlockReadTime - startreadtime) / 1000);
				if (pgStatBlockWriteTime - startwritetime > 0)
					appendStringInfo(&buf, _(" write=%.3f"),
									 (double) (pgStatBlockWriteTime - startwritetime) / 1000);
				appendStringInfoChar(&buf, '\n');
			}
			appendStringInfo(&buf, _("system usage: %s\n"), pg_rusage_show(&ru0));
			appendStringInfo(&buf,
							 _("WAL usage: %ld records, %ld full page images, %llu bytes"),
							 walusage.wal_records,
							 walusage.wal_fpi,
							 (unsigned long long) walusage.wal_bytes);

			ereport(LOG,
					(errmsg_internal("%s", buf.data)));
			pfree(buf.data);
		}
	}

	/* Cleanup index statistics and index names */
	for (int i = 0; i < vacrel->nindexes; i++)
	{
		if (vacrel->indstats[i])
			pfree(vacrel->indstats[i]);

		if (indnames && indnames[i])
			pfree(indnames[i]);
	}
}

/*
 *	lazy_scan_heap() -- scan an open heap relation
 *
 *		This routine prunes each page in the heap, which will among other
 *		things truncate dead tuples to dead line pointers, defragment the
 *		page, and set commit status bits (see heap_page_prune).  It also builds
 *		lists of dead tuples and pages with free space, calculates statistics
 *		on the number of live tuples in the heap, and marks pages as
 *		all-visible if appropriate.  When done, or when we run low on space
 *		for dead-tuple TIDs, invoke lazy_vacuum to vacuum indexes and vacuum
 *		heap relation during its own second pass over the heap.
 *
 *		If the table has at least two indexes, we execute both index vacuum
 *		and index cleanup with parallel workers unless parallel vacuum is
 *		disabled.  In a parallel vacuum, we enter parallel mode and then
 *		create both the parallel context and the DSM segment before starting
 *		heap scan so that we can record dead tuples to the DSM segment.  All
 *		parallel workers are launched at beginning of index vacuuming and
 *		index cleanup and they exit once done with all indexes.  At the end of
 *		this function we exit from parallel mode.  Index bulk-deletion results
 *		are stored in the DSM segment and we update index statistics for all
 *		the indexes after exiting from parallel mode since writes are not
 *		allowed during parallel mode.
 *
 *		If there are no indexes then we can reclaim line pointers on the fly;
 *		dead line pointers need only be retained until all index pointers that
 *		reference them have been killed.
 */
static void
lazy_scan_heap(LVRelState *vacrel, VacuumParams *params, bool aggressive)
{
	LVDeadTuples *dead_tuples;
	BlockNumber nblocks,
				blkno,
				next_unskippable_block,
				next_fsm_block_to_vacuum;
	PGRUsage	ru0;
	Buffer		vmbuffer = InvalidBuffer;
	bool		skipping_blocks,
				have_vacuumed_indexes = false;
	StringInfoData buf;
	const int	initprog_index[] = {
		PROGRESS_VACUUM_PHASE,
		PROGRESS_VACUUM_TOTAL_HEAP_BLKS,
		PROGRESS_VACUUM_MAX_DEAD_TUPLES
	};
	int64		initprog_val[3];
	GlobalVisState *vistest;

	pg_rusage_init(&ru0);

	if (aggressive)
		ereport(elevel,
				(errmsg("aggressively vacuuming \"%s.%s\"",
						vacrel->relnamespace,
						vacrel->relname)));
	else
		ereport(elevel,
				(errmsg("vacuuming \"%s.%s\"",
						vacrel->relnamespace,
						vacrel->relname)));

	nblocks = RelationGetNumberOfBlocks(vacrel->rel);
	next_unskippable_block = 0;
	next_fsm_block_to_vacuum = 0;
	vacrel->rel_pages = nblocks;
	vacrel->scanned_pages = 0;
	vacrel->pinskipped_pages = 0;
	vacrel->frozenskipped_pages = 0;
	vacrel->tupcount_pages = 0;
	vacrel->pages_removed = 0;
	vacrel->lpdead_item_pages = 0;
	vacrel->nonempty_pages = 0;
	vacrel->lock_waiter_detected = false;

	/* Initialize instrumentation counters */
	vacrel->num_index_scans = 0;
	vacrel->tuples_deleted = 0;
	vacrel->lpdead_items = 0;
	vacrel->new_dead_tuples = 0;
	vacrel->num_tuples = 0;
	vacrel->live_tuples = 0;

	vistest = GlobalVisTestFor(vacrel->rel);

	vacrel->indstats = (IndexBulkDeleteResult **)
		palloc0(vacrel->nindexes * sizeof(IndexBulkDeleteResult *));

	/*
	 * Before beginning scan, check if it's already necessary to apply
	 * failsafe
	 */
	lazy_check_wraparound_failsafe(vacrel);

	/*
	 * Allocate the space for dead tuples.  Note that this handles parallel
	 * VACUUM initialization as part of allocating shared memory space used
	 * for dead_tuples.
	 */
	lazy_space_alloc(vacrel, params->nworkers, nblocks);
	dead_tuples = vacrel->dead_tuples;

	/* Report that we're scanning the heap, advertising total # of blocks */
	initprog_val[0] = PROGRESS_VACUUM_PHASE_SCAN_HEAP;
	initprog_val[1] = nblocks;
	initprog_val[2] = dead_tuples->max_tuples;
	pgstat_progress_update_multi_param(3, initprog_index, initprog_val);

	/*
	 * Except when aggressive is set, we want to skip pages that are
	 * all-visible according to the visibility map, but only when we can skip
	 * at least SKIP_PAGES_THRESHOLD consecutive pages.  Since we're reading
	 * sequentially, the OS should be doing readahead for us, so there's no
	 * gain in skipping a page now and then; that's likely to disable
	 * readahead and so be counterproductive. Also, skipping even a single
	 * page means that we can't update relfrozenxid, so we only want to do it
	 * if we can skip a goodly number of pages.
	 *
	 * When aggressive is set, we can't skip pages just because they are
	 * all-visible, but we can still skip pages that are all-frozen, since
	 * such pages do not need freezing and do not affect the value that we can
	 * safely set for relfrozenxid or relminmxid.
	 *
	 * Before entering the main loop, establish the invariant that
	 * next_unskippable_block is the next block number >= blkno that we can't
	 * skip based on the visibility map, either all-visible for a regular scan
	 * or all-frozen for an aggressive scan.  We set it to nblocks if there's
	 * no such block.  We also set up the skipping_blocks flag correctly at
	 * this stage.
	 *
	 * Note: The value returned by visibilitymap_get_status could be slightly
	 * out-of-date, since we make this test before reading the corresponding
	 * heap page or locking the buffer.  This is OK.  If we mistakenly think
	 * that the page is all-visible or all-frozen when in fact the flag's just
	 * been cleared, we might fail to vacuum the page.  It's easy to see that
	 * skipping a page when aggressive is not set is not a very big deal; we
	 * might leave some dead tuples lying around, but the next vacuum will
	 * find them.  But even when aggressive *is* set, it's still OK if we miss
	 * a page whose all-frozen marking has just been cleared.  Any new XIDs
	 * just added to that page are necessarily newer than the GlobalXmin we
	 * computed, so they'll have no effect on the value to which we can safely
	 * set relfrozenxid.  A similar argument applies for MXIDs and relminmxid.
	 *
	 * We will scan the table's last page, at least to the extent of
	 * determining whether it has tuples or not, even if it should be skipped
	 * according to the above rules; except when we've already determined that
	 * it's not worth trying to truncate the table.  This avoids having
	 * lazy_truncate_heap() take access-exclusive lock on the table to attempt
	 * a truncation that just fails immediately because there are tuples in
	 * the last page.  This is worth avoiding mainly because such a lock must
	 * be replayed on any hot standby, where it can be disruptive.
	 */
	if ((params->options & VACOPT_DISABLE_PAGE_SKIPPING) == 0)
	{
		while (next_unskippable_block < nblocks)
		{
			uint8		vmstatus;

			vmstatus = visibilitymap_get_status(vacrel->rel,
												next_unskippable_block,
												&vmbuffer);
			if (aggressive)
			{
				if ((vmstatus & VISIBILITYMAP_ALL_FROZEN) == 0)
					break;
			}
			else
			{
				if ((vmstatus & VISIBILITYMAP_ALL_VISIBLE) == 0)
					break;
			}
			vacuum_delay_point();
			next_unskippable_block++;
		}
	}

	if (next_unskippable_block >= SKIP_PAGES_THRESHOLD)
		skipping_blocks = true;
	else
		skipping_blocks = false;

	for (blkno = 0; blkno < nblocks; blkno++)
	{
		Buffer		buf;
		Page		page;
		bool		all_visible_according_to_vm = false;
		LVPagePruneState prunestate;

		/*
		 * Consider need to skip blocks.  See note above about forcing
		 * scanning of last page.
		 */
#define FORCE_CHECK_PAGE() \
		(blkno == nblocks - 1 && should_attempt_truncation(vacrel, params))

		pgstat_progress_update_param(PROGRESS_VACUUM_HEAP_BLKS_SCANNED, blkno);

		update_vacuum_error_info(vacrel, NULL, VACUUM_ERRCB_PHASE_SCAN_HEAP,
								 blkno, InvalidOffsetNumber);

		if (blkno == next_unskippable_block)
		{
			/* Time to advance next_unskippable_block */
			next_unskippable_block++;
			if ((params->options & VACOPT_DISABLE_PAGE_SKIPPING) == 0)
			{
				while (next_unskippable_block < nblocks)
				{
					uint8		vmskipflags;

					vmskipflags = visibilitymap_get_status(vacrel->rel,
														   next_unskippable_block,
														   &vmbuffer);
					if (aggressive)
					{
						if ((vmskipflags & VISIBILITYMAP_ALL_FROZEN) == 0)
							break;
					}
					else
					{
						if ((vmskipflags & VISIBILITYMAP_ALL_VISIBLE) == 0)
							break;
					}
					vacuum_delay_point();
					next_unskippable_block++;
				}
			}

			/*
			 * We know we can't skip the current block.  But set up
			 * skipping_blocks to do the right thing at the following blocks.
			 */
			if (next_unskippable_block - blkno > SKIP_PAGES_THRESHOLD)
				skipping_blocks = true;
			else
				skipping_blocks = false;

			/*
			 * Normally, the fact that we can't skip this block must mean that
			 * it's not all-visible.  But in an aggressive vacuum we know only
			 * that it's not all-frozen, so it might still be all-visible.
			 */
			if (aggressive && VM_ALL_VISIBLE(vacrel->rel, blkno, &vmbuffer))
				all_visible_according_to_vm = true;
		}
		else
		{
			/*
			 * The current block is potentially skippable; if we've seen a
			 * long enough run of skippable blocks to justify skipping it, and
			 * we're not forced to check it, then go ahead and skip.
			 * Otherwise, the page must be at least all-visible if not
			 * all-frozen, so we can set all_visible_according_to_vm = true.
			 */
			if (skipping_blocks && !FORCE_CHECK_PAGE())
			{
				/*
				 * Tricky, tricky.  If this is in aggressive vacuum, the page
				 * must have been all-frozen at the time we checked whether it
				 * was skippable, but it might not be any more.  We must be
				 * careful to count it as a skipped all-frozen page in that
				 * case, or else we'll think we can't update relfrozenxid and
				 * relminmxid.  If it's not an aggressive vacuum, we don't
				 * know whether it was all-frozen, so we have to recheck; but
				 * in this case an approximate answer is OK.
				 */
				if (aggressive || VM_ALL_FROZEN(vacrel->rel, blkno, &vmbuffer))
					vacrel->frozenskipped_pages++;
				continue;
			}
			all_visible_according_to_vm = true;
		}

		vacuum_delay_point();

		/*
		 * Consider if we definitely have enough space to process TIDs on page
		 * already.  If we are close to overrunning the available space for
		 * dead-tuple TIDs, pause and do a cycle of vacuuming before we tackle
		 * this page.
		 */
		if ((dead_tuples->max_tuples - dead_tuples->num_tuples) < MaxHeapTuplesPerPage &&
			dead_tuples->num_tuples > 0)
		{
			/*
			 * Before beginning index vacuuming, we release any pin we may
			 * hold on the visibility map page.  This isn't necessary for
			 * correctness, but we do it anyway to avoid holding the pin
			 * across a lengthy, unrelated operation.
			 */
			if (BufferIsValid(vmbuffer))
			{
				ReleaseBuffer(vmbuffer);
				vmbuffer = InvalidBuffer;
			}

			/* Remove the collected garbage tuples from table and indexes */
			lazy_vacuum(vacrel, false);
			have_vacuumed_indexes = true;

			/*
			 * Vacuum the Free Space Map to make newly-freed space visible on
			 * upper-level FSM pages.  Note we have not yet processed blkno.
			 */
			FreeSpaceMapVacuumRange(vacrel->rel, next_fsm_block_to_vacuum,
									blkno);
			next_fsm_block_to_vacuum = blkno;

			/* Report that we are once again scanning the heap */
			pgstat_progress_update_param(PROGRESS_VACUUM_PHASE,
										 PROGRESS_VACUUM_PHASE_SCAN_HEAP);
		}

		/*
		 * Set up visibility map page as needed.
		 *
		 * Pin the visibility map page in case we need to mark the page
		 * all-visible.  In most cases this will be very cheap, because we'll
		 * already have the correct page pinned anyway.  However, it's
		 * possible that (a) next_unskippable_block is covered by a different
		 * VM page than the current block or (b) we released our pin and did a
		 * cycle of index vacuuming.
		 */
		visibilitymap_pin(vacrel->rel, blkno, &vmbuffer);

		buf = ReadBufferExtended(vacrel->rel, MAIN_FORKNUM, blkno,
								 RBM_NORMAL, vacrel->bstrategy);

		/*
		 * We need buffer cleanup lock so that we can prune HOT chains and
		 * defragment the page.
		 */
		if (!ConditionalLockBufferForCleanup(buf))
		{
			bool		hastup;

			/*
			 * If we're not performing an aggressive scan to guard against XID
			 * wraparound, and we don't want to forcibly check the page, then
			 * it's OK to skip vacuuming pages we get a lock conflict on. They
			 * will be dealt with in some future vacuum.
			 */
			if (!aggressive && !FORCE_CHECK_PAGE())
			{
				ReleaseBuffer(buf);
				vacrel->pinskipped_pages++;
				continue;
			}

			/*
			 * Read the page with share lock to see if any xids on it need to
			 * be frozen.  If not we just skip the page, after updating our
			 * scan statistics.  If there are some, we wait for cleanup lock.
			 *
			 * We could defer the lock request further by remembering the page
			 * and coming back to it later, or we could even register
			 * ourselves for multiple buffers and then service whichever one
			 * is received first.  For now, this seems good enough.
			 *
			 * If we get here with aggressive false, then we're just forcibly
			 * checking the page, and so we don't want to insist on getting
			 * the lock; we only need to know if the page contains tuples, so
			 * that we can update nonempty_pages correctly.  It's convenient
			 * to use lazy_check_needs_freeze() for both situations, though.
			 */
			LockBuffer(buf, BUFFER_LOCK_SHARE);
			if (!lazy_check_needs_freeze(buf, &hastup, vacrel))
			{
				UnlockReleaseBuffer(buf);
				vacrel->scanned_pages++;
				vacrel->pinskipped_pages++;
				if (hastup)
					vacrel->nonempty_pages = blkno + 1;
				continue;
			}
			if (!aggressive)
			{
				/*
				 * Here, we must not advance scanned_pages; that would amount
				 * to claiming that the page contains no freezable tuples.
				 */
				UnlockReleaseBuffer(buf);
				vacrel->pinskipped_pages++;
				if (hastup)
					vacrel->nonempty_pages = blkno + 1;
				continue;
			}
			LockBuffer(buf, BUFFER_LOCK_UNLOCK);
			LockBufferForCleanup(buf);
			/* drop through to normal processing */
		}

		/*
		 * By here we definitely have enough dead_tuples space for whatever
		 * LP_DEAD tids are on this page, we have the visibility map page set
		 * up in case we need to set this page's all_visible/all_frozen bit,
		 * and we have a super-exclusive lock.  Any tuples on this page are
		 * now sure to be "counted" by this VACUUM.
		 *
		 * One last piece of preamble needs to take place before we can prune:
		 * we need to consider new and empty pages.
		 */
		vacrel->scanned_pages++;
		vacrel->tupcount_pages++;

		page = BufferGetPage(buf);

		if (PageIsNew(page))
		{
			/*
			 * All-zeroes pages can be left over if either a backend extends
			 * the relation by a single page, but crashes before the newly
			 * initialized page has been written out, or when bulk-extending
			 * the relation (which creates a number of empty pages at the tail
			 * end of the relation, but enters them into the FSM).
			 *
			 * Note we do not enter the page into the visibilitymap. That has
			 * the downside that we repeatedly visit this page in subsequent
			 * vacuums, but otherwise we'll never not discover the space on a
			 * promoted standby. The harm of repeated checking ought to
			 * normally not be too bad - the space usually should be used at
			 * some point, otherwise there wouldn't be any regular vacuums.
			 *
			 * Make sure these pages are in the FSM, to ensure they can be
			 * reused. Do that by testing if there's any space recorded for
			 * the page. If not, enter it. We do so after releasing the lock
			 * on the heap page, the FSM is approximate, after all.
			 */
			UnlockReleaseBuffer(buf);

			if (GetRecordedFreeSpace(vacrel->rel, blkno) == 0)
			{
				Size		freespace = BLCKSZ - SizeOfPageHeaderData;

				RecordPageWithFreeSpace(vacrel->rel, blkno, freespace);
			}
			continue;
		}

		if (PageIsEmpty(page))
		{
			Size		freespace = PageGetHeapFreeSpace(page);

			/*
			 * Empty pages are always all-visible and all-frozen (note that
			 * the same is currently not true for new pages, see above).
			 */
			if (!PageIsAllVisible(page))
			{
				START_CRIT_SECTION();

				/* mark buffer dirty before writing a WAL record */
				MarkBufferDirty(buf);

				/*
				 * It's possible that another backend has extended the heap,
				 * initialized the page, and then failed to WAL-log the page
				 * due to an ERROR.  Since heap extension is not WAL-logged,
				 * recovery might try to replay our record setting the page
				 * all-visible and find that the page isn't initialized, which
				 * will cause a PANIC.  To prevent that, check whether the
				 * page has been previously WAL-logged, and if not, do that
				 * now.
				 */
				if (RelationNeedsWAL(vacrel->rel) &&
					PageGetLSN(page) == InvalidXLogRecPtr)
					log_newpage_buffer(buf, true);

				PageSetAllVisible(page);
				visibilitymap_set(vacrel->rel, blkno, buf, InvalidXLogRecPtr,
								  vmbuffer, InvalidTransactionId,
								  VISIBILITYMAP_ALL_VISIBLE | VISIBILITYMAP_ALL_FROZEN);
				END_CRIT_SECTION();
			}

			UnlockReleaseBuffer(buf);
			RecordPageWithFreeSpace(vacrel->rel, blkno, freespace);
			continue;
		}

		/*
		 * Prune and freeze tuples.
		 *
		 * Accumulates details of remaining LP_DEAD line pointers on page in
		 * dead tuple list.  This includes LP_DEAD line pointers that we
		 * pruned ourselves, as well as existing LP_DEAD line pointers that
		 * were pruned some time earlier.  Also considers freezing XIDs in the
		 * tuple headers of remaining items with storage.
		 */
		lazy_scan_prune(vacrel, buf, blkno, page, vistest, &prunestate);

		Assert(!prunestate.all_visible || !prunestate.has_lpdead_items);

		/* Remember the location of the last page with nonremovable tuples */
		if (prunestate.hastup)
			vacrel->nonempty_pages = blkno + 1;

		if (vacrel->nindexes == 0)
		{
			/*
			 * Consider the need to do page-at-a-time heap vacuuming when
			 * using the one-pass strategy now.
			 *
			 * The one-pass strategy will never call lazy_vacuum().  The steps
			 * performed here can be thought of as the one-pass equivalent of
			 * a call to lazy_vacuum().
			 */
			if (prunestate.has_lpdead_items)
			{
				Size		freespace;

				lazy_vacuum_heap_page(vacrel, blkno, buf, 0, &vmbuffer);

				/* Forget the now-vacuumed tuples */
				dead_tuples->num_tuples = 0;

				/*
				 * Periodically perform FSM vacuuming to make newly-freed
				 * space visible on upper FSM pages.  Note we have not yet
				 * performed FSM processing for blkno.
				 *
				 * Call lazy_check_wraparound_failsafe() here, too, since we
				 * also don't want to do that too frequently, or too
				 * infrequently.
				 */
				if (blkno - next_fsm_block_to_vacuum >= VACUUM_FSM_EVERY_PAGES)
				{
					FreeSpaceMapVacuumRange(vacrel->rel, next_fsm_block_to_vacuum,
											blkno);
					next_fsm_block_to_vacuum = blkno;
					lazy_check_wraparound_failsafe(vacrel);
				}

				/*
				 * Now perform FSM processing for blkno, and move on to next
				 * page.
				 *
				 * Our call to lazy_vacuum_heap_page() will have considered if
				 * it's possible to set all_visible/all_frozen independently
				 * of lazy_scan_prune().  Note that prunestate was invalidated
				 * by lazy_vacuum_heap_page() call.
				 */
				freespace = PageGetHeapFreeSpace(page);

				UnlockReleaseBuffer(buf);
				RecordPageWithFreeSpace(vacrel->rel, blkno, freespace);
				continue;
			}

			/*
			 * There was no call to lazy_vacuum_heap_page() because pruning
			 * didn't encounter/create any LP_DEAD items that needed to be
			 * vacuumed.  Prune state has not been invalidated, so proceed
			 * with prunestate-driven visibility map and FSM steps (just like
			 * the two-pass strategy).
			 */
			Assert(dead_tuples->num_tuples == 0);
		}

		/*
		 * Handle setting visibility map bit based on what the VM said about
		 * the page before pruning started, and using prunestate
		 */
		if (!all_visible_according_to_vm && prunestate.all_visible)
		{
			uint8		flags = VISIBILITYMAP_ALL_VISIBLE;

			if (prunestate.all_frozen)
				flags |= VISIBILITYMAP_ALL_FROZEN;

			/*
			 * It should never be the case that the visibility map page is set
			 * while the page-level bit is clear, but the reverse is allowed
			 * (if checksums are not enabled).  Regardless, set both bits so
			 * that we get back in sync.
			 *
			 * NB: If the heap page is all-visible but the VM bit is not set,
			 * we don't need to dirty the heap page.  However, if checksums
			 * are enabled, we do need to make sure that the heap page is
			 * dirtied before passing it to visibilitymap_set(), because it
			 * may be logged.  Given that this situation should only happen in
			 * rare cases after a crash, it is not worth optimizing.
			 */
			PageSetAllVisible(page);
			MarkBufferDirty(buf);
			visibilitymap_set(vacrel->rel, blkno, buf, InvalidXLogRecPtr,
							  vmbuffer, prunestate.visibility_cutoff_xid,
							  flags);
		}

		/*
		 * As of PostgreSQL 9.2, the visibility map bit should never be set if
		 * the page-level bit is clear.  However, it's possible that the bit
		 * got cleared after we checked it and before we took the buffer
		 * content lock, so we must recheck before jumping to the conclusion
		 * that something bad has happened.
		 */
		else if (all_visible_according_to_vm && !PageIsAllVisible(page)
				 && VM_ALL_VISIBLE(vacrel->rel, blkno, &vmbuffer))
		{
			elog(WARNING, "page is not marked all-visible but visibility map bit is set in relation \"%s\" page %u",
				 vacrel->relname, blkno);
			visibilitymap_clear(vacrel->rel, blkno, vmbuffer,
								VISIBILITYMAP_VALID_BITS);
		}

		/*
		 * It's possible for the value returned by
		 * GetOldestNonRemovableTransactionId() to move backwards, so it's not
		 * wrong for us to see tuples that appear to not be visible to
		 * everyone yet, while PD_ALL_VISIBLE is already set. The real safe
		 * xmin value never moves backwards, but
		 * GetOldestNonRemovableTransactionId() is conservative and sometimes
		 * returns a value that's unnecessarily small, so if we see that
		 * contradiction it just means that the tuples that we think are not
		 * visible to everyone yet actually are, and the PD_ALL_VISIBLE flag
		 * is correct.
		 *
		 * There should never be dead tuples on a page with PD_ALL_VISIBLE
		 * set, however.
		 */
		else if (prunestate.has_lpdead_items && PageIsAllVisible(page))
		{
			elog(WARNING, "page containing dead tuples is marked as all-visible in relation \"%s\" page %u",
				 vacrel->relname, blkno);
			PageClearAllVisible(page);
			MarkBufferDirty(buf);
			visibilitymap_clear(vacrel->rel, blkno, vmbuffer,
								VISIBILITYMAP_VALID_BITS);
		}

		/*
		 * If the all-visible page is all-frozen but not marked as such yet,
		 * mark it as all-frozen.  Note that all_frozen is only valid if
		 * all_visible is true, so we must check both.
		 */
		else if (all_visible_according_to_vm && prunestate.all_visible &&
				 prunestate.all_frozen &&
				 !VM_ALL_FROZEN(vacrel->rel, blkno, &vmbuffer))
		{
			/*
			 * We can pass InvalidTransactionId as the cutoff XID here,
			 * because setting the all-frozen bit doesn't cause recovery
			 * conflicts.
			 */
			visibilitymap_set(vacrel->rel, blkno, buf, InvalidXLogRecPtr,
							  vmbuffer, InvalidTransactionId,
							  VISIBILITYMAP_ALL_FROZEN);
		}

		/*
		 * Final steps for block: drop super-exclusive lock, record free space
		 * in the FSM
		 */
		if (prunestate.has_lpdead_items && vacrel->do_index_vacuuming)
		{
			/*
			 * Wait until lazy_vacuum_heap_rel() to save free space.  This
			 * doesn't just save us some cycles; it also allows us to record
			 * any additional free space that lazy_vacuum_heap_page() will
			 * make available in cases where it's possible to truncate the
			 * page's line pointer array.
			 *
			 * Note: It's not in fact 100% certain that we really will call
			 * lazy_vacuum_heap_rel() -- lazy_vacuum() might yet opt to skip
			 * index vacuuming (and so must skip heap vacuuming).  This is
			 * deemed okay because it only happens in emergencies, or when
			 * there is very little free space anyway. (Besides, we start
			 * recording free space in the FSM once index vacuuming has been
			 * abandoned.)
			 *
			 * Note: The one-pass (no indexes) case is only supposed to make
			 * it this far when there were no LP_DEAD items during pruning.
			 */
			Assert(vacrel->nindexes > 0);
			UnlockReleaseBuffer(buf);
		}
		else
		{
			Size		freespace = PageGetHeapFreeSpace(page);

			UnlockReleaseBuffer(buf);
			RecordPageWithFreeSpace(vacrel->rel, blkno, freespace);
		}
	}

	/* report that everything is now scanned */
	pgstat_progress_update_param(PROGRESS_VACUUM_HEAP_BLKS_SCANNED, blkno);

	/* Clear the block number information */
	vacrel->blkno = InvalidBlockNumber;

	/* now we can compute the new value for pg_class.reltuples */
	vacrel->new_live_tuples = vac_estimate_reltuples(vacrel->rel, nblocks,
													 vacrel->tupcount_pages,
													 vacrel->live_tuples);

	/*
	 * Also compute the total number of surviving heap entries.  In the
	 * (unlikely) scenario that new_live_tuples is -1, take it as zero.
	 */
	vacrel->new_rel_tuples =
		Max(vacrel->new_live_tuples, 0) + vacrel->new_dead_tuples;

	/*
	 * Release any remaining pin on visibility map page.
	 */
	if (BufferIsValid(vmbuffer))
	{
		ReleaseBuffer(vmbuffer);
		vmbuffer = InvalidBuffer;
	}

	/* If any tuples need to be deleted, perform final vacuum cycle */
	if (dead_tuples->num_tuples > 0)
		lazy_vacuum(vacrel, !have_vacuumed_indexes);

	/*
	 * Vacuum the remainder of the Free Space Map.  We must do this whether or
	 * not there were indexes, and whether or not we bypassed index vacuuming.
	 */
	if (blkno > next_fsm_block_to_vacuum)
		FreeSpaceMapVacuumRange(vacrel->rel, next_fsm_block_to_vacuum, blkno);

	/* report all blocks vacuumed */
	pgstat_progress_update_param(PROGRESS_VACUUM_HEAP_BLKS_VACUUMED, blkno);

	/* Do post-vacuum cleanup */
	if (vacrel->nindexes > 0 && vacrel->do_index_cleanup)
		lazy_cleanup_all_indexes(vacrel);

	/*
	 * Free resources managed by lazy_space_alloc().  (We must end parallel
	 * mode/free shared memory before updating index statistics.  We cannot
	 * write while in parallel mode.)
	 */
	lazy_space_free(vacrel);

	/* Update index statistics */
	if (vacrel->nindexes > 0 && vacrel->do_index_cleanup)
		update_index_statistics(vacrel);

	/*
	 * If table has no indexes and at least one heap pages was vacuumed, make
	 * log report that lazy_vacuum_heap_rel would've made had there been
	 * indexes (having indexes implies using the two pass strategy).
	 *
	 * We deliberately don't do this in the case where there are indexes but
	 * index vacuuming was bypassed.  We make a similar report at the point
	 * that index vacuuming is bypassed, but that's actually quite different
	 * in one important sense: it shows information about work we _haven't_
	 * done.
	 *
	 * log_autovacuum output does things differently; it consistently presents
	 * information about LP_DEAD items for the VACUUM as a whole.  We always
	 * report on each round of index and heap vacuuming separately, though.
	 */
	if (vacrel->nindexes == 0 && vacrel->lpdead_item_pages > 0)
		ereport(elevel,
				(errmsg("\"%s\": removed %lld dead item identifiers in %u pages",
						vacrel->relname, (long long) vacrel->lpdead_items,
						vacrel->lpdead_item_pages)));

	initStringInfo(&buf);
	appendStringInfo(&buf,
					 _("%lld dead row versions cannot be removed yet, oldest xmin: %u\n"),
					 (long long) vacrel->new_dead_tuples, vacrel->OldestXmin);
	appendStringInfo(&buf, ngettext("%u page removed.\n",
									"%u pages removed.\n",
									vacrel->pages_removed),
					 vacrel->pages_removed);
	appendStringInfo(&buf, ngettext("Skipped %u page due to buffer pins, ",
									"Skipped %u pages due to buffer pins, ",
									vacrel->pinskipped_pages),
					 vacrel->pinskipped_pages);
	appendStringInfo(&buf, ngettext("%u frozen page.\n",
									"%u frozen pages.\n",
									vacrel->frozenskipped_pages),
					 vacrel->frozenskipped_pages);
	appendStringInfo(&buf, _("%s."), pg_rusage_show(&ru0));

	ereport(elevel,
			(errmsg("\"%s\": found %lld removable, %lld nonremovable row versions in %u out of %u pages",
					vacrel->relname,
					(long long) vacrel->tuples_deleted,
					(long long) vacrel->num_tuples, vacrel->scanned_pages,
					nblocks),
			 errdetail_internal("%s", buf.data)));
	pfree(buf.data);
}

/*
 *	lazy_scan_prune() -- lazy_scan_heap() pruning and freezing.
 *
 * Caller must hold pin and buffer cleanup lock on the buffer.
 *
 * Prior to PostgreSQL 14 there were very rare cases where heap_page_prune()
 * was allowed to disagree with our HeapTupleSatisfiesVacuum() call about
 * whether or not a tuple should be considered DEAD.  This happened when an
 * inserting transaction concurrently aborted (after our heap_page_prune()
 * call, before our HeapTupleSatisfiesVacuum() call).  There was rather a lot
 * of complexity just so we could deal with tuples that were DEAD to VACUUM,
 * but nevertheless were left with storage after pruning.
 *
 * The approach we take now is to restart pruning when the race condition is
 * detected.  This allows heap_page_prune() to prune the tuples inserted by
 * the now-aborted transaction.  This is a little crude, but it guarantees
 * that any items that make it into the dead_tuples array are simple LP_DEAD
 * line pointers, and that every remaining item with tuple storage is
 * considered as a candidate for freezing.
 */
static void
lazy_scan_prune(LVRelState *vacrel,
				Buffer buf,
				BlockNumber blkno,
				Page page,
				GlobalVisState *vistest,
				LVPagePruneState *prunestate)
{
	Relation	rel = vacrel->rel;
	OffsetNumber offnum,
				maxoff;
	ItemId		itemid;
	HeapTupleData tuple;
	HTSV_Result res;
	int			tuples_deleted,
				lpdead_items,
				new_dead_tuples,
				num_tuples,
				live_tuples;
	int			nfrozen;
	OffsetNumber deadoffsets[MaxHeapTuplesPerPage];
	xl_heap_freeze_tuple frozen[MaxHeapTuplesPerPage];

	maxoff = PageGetMaxOffsetNumber(page);

retry:

	/* Initialize (or reset) page-level counters */
	tuples_deleted = 0;
	lpdead_items = 0;
	new_dead_tuples = 0;
	num_tuples = 0;
	live_tuples = 0;

	/*
	 * Prune all HOT-update chains in this page.
	 *
	 * We count tuples removed by the pruning step as tuples_deleted.  Its
	 * final value can be thought of as the number of tuples that have been
	 * deleted from the table.  It should not be confused with lpdead_items;
	 * lpdead_items's final value can be thought of as the number of tuples
	 * that were deleted from indexes.
	 */
	tuples_deleted = heap_page_prune(rel, buf, vistest,
									 InvalidTransactionId, 0, false,
									 &vacrel->offnum);

	/*
	 * Now scan the page to collect LP_DEAD items and check for tuples
	 * requiring freezing among remaining tuples with storage
	 */
	prunestate->hastup = false;
	prunestate->has_lpdead_items = false;
	prunestate->all_visible = true;
	prunestate->all_frozen = true;
	prunestate->visibility_cutoff_xid = InvalidTransactionId;
	nfrozen = 0;

	for (offnum = FirstOffsetNumber;
		 offnum <= maxoff;
		 offnum = OffsetNumberNext(offnum))
	{
		bool		tuple_totally_frozen;

		/*
		 * Set the offset number so that we can display it along with any
		 * error that occurred while processing this tuple.
		 */
		vacrel->offnum = offnum;
		itemid = PageGetItemId(page, offnum);

		if (!ItemIdIsUsed(itemid))
			continue;

		/* Redirect items mustn't be touched */
		if (ItemIdIsRedirected(itemid))
		{
			prunestate->hastup = true;	/* page won't be truncatable */
			continue;
		}

		/*
		 * LP_DEAD items are processed outside of the loop.
		 *
		 * Note that we deliberately don't set hastup=true in the case of an
		 * LP_DEAD item here, which is not how lazy_check_needs_freeze() or
		 * count_nondeletable_pages() do it -- they only consider pages empty
		 * when they only have LP_UNUSED items, which is important for
		 * correctness.
		 *
		 * Our assumption is that any LP_DEAD items we encounter here will
		 * become LP_UNUSED inside lazy_vacuum_heap_page() before we actually
		 * call count_nondeletable_pages().  In any case our opinion of
		 * whether or not a page 'hastup' (which is how our caller sets its
		 * vacrel->nonempty_pages value) is inherently race-prone.  It must be
		 * treated as advisory/unreliable, so we might as well be slightly
		 * optimistic.
		 */
		if (ItemIdIsDead(itemid))
		{
			deadoffsets[lpdead_items++] = offnum;
			prunestate->all_visible = false;
			prunestate->has_lpdead_items = true;
			continue;
		}

		Assert(ItemIdIsNormal(itemid));

		ItemPointerSet(&(tuple.t_self), blkno, offnum);
		tuple.t_data = (HeapTupleHeader) PageGetItem(page, itemid);
		tuple.t_len = ItemIdGetLength(itemid);
		tuple.t_tableOid = RelationGetRelid(rel);

		/*
		 * DEAD tuples are almost always pruned into LP_DEAD line pointers by
		 * heap_page_prune(), but it's possible that the tuple state changed
		 * since heap_page_prune() looked.  Handle that here by restarting.
		 * (See comments at the top of function for a full explanation.)
		 */
		res = HeapTupleSatisfiesVacuum(&tuple, vacrel->OldestXmin, buf);

		if (unlikely(res == HEAPTUPLE_DEAD))
			goto retry;

		/*
		 * The criteria for counting a tuple as live in this block need to
		 * match what analyze.c's acquire_sample_rows() does, otherwise VACUUM
		 * and ANALYZE may produce wildly different reltuples values, e.g.
		 * when there are many recently-dead tuples.
		 *
		 * The logic here is a bit simpler than acquire_sample_rows(), as
		 * VACUUM can't run inside a transaction block, which makes some cases
		 * impossible (e.g. in-progress insert from the same transaction).
		 *
		 * We treat LP_DEAD items a little differently, too -- we don't count
		 * them as dead_tuples at all (we only consider new_dead_tuples).  The
		 * outcome is no different because we assume that any LP_DEAD items we
		 * encounter here will become LP_UNUSED inside lazy_vacuum_heap_page()
		 * before we report anything to the stats collector. (Cases where we
		 * bypass index vacuuming will violate our assumption, but the overall
		 * impact of that should be negligible.)
		 */
		switch (res)
		{
			case HEAPTUPLE_LIVE:

				/*
				 * Count it as live.  Not only is this natural, but it's also
				 * what acquire_sample_rows() does.
				 */
				live_tuples++;

				/*
				 * Is the tuple definitely visible to all transactions?
				 *
				 * NB: Like with per-tuple hint bits, we can't set the
				 * PD_ALL_VISIBLE flag if the inserter committed
				 * asynchronously. See SetHintBits for more info. Check that
				 * the tuple is hinted xmin-committed because of that.
				 */
				if (prunestate->all_visible)
				{
					TransactionId xmin;

					if (!HeapTupleHeaderXminCommitted(tuple.t_data))
					{
						prunestate->all_visible = false;
						break;
					}

					/*
					 * The inserter definitely committed. But is it old enough
					 * that everyone sees it as committed?
					 */
					xmin = HeapTupleHeaderGetXmin(tuple.t_data);
					if (!TransactionIdPrecedes(xmin, vacrel->OldestXmin))
					{
						prunestate->all_visible = false;
						break;
					}

					/* Track newest xmin on page. */
					if (TransactionIdFollows(xmin, prunestate->visibility_cutoff_xid))
						prunestate->visibility_cutoff_xid = xmin;
				}
				break;
			case HEAPTUPLE_RECENTLY_DEAD:

				/*
				 * If tuple is recently deleted then we must not remove it
				 * from relation.  (We only remove items that are LP_DEAD from
				 * pruning.)
				 */
				new_dead_tuples++;
				prunestate->all_visible = false;
				break;
			case HEAPTUPLE_INSERT_IN_PROGRESS:

				/*
				 * We do not count these rows as live, because we expect the
				 * inserting transaction to update the counters at commit, and
				 * we assume that will happen only after we report our
				 * results.  This assumption is a bit shaky, but it is what
				 * acquire_sample_rows() does, so be consistent.
				 */
				prunestate->all_visible = false;
				break;
			case HEAPTUPLE_DELETE_IN_PROGRESS:
				/* This is an expected case during concurrent vacuum */
				prunestate->all_visible = false;

				/*
				 * Count such rows as live.  As above, we assume the deleting
				 * transaction will commit and update the counters after we
				 * report.
				 */
				live_tuples++;
				break;
			default:
				elog(ERROR, "unexpected HeapTupleSatisfiesVacuum result");
				break;
		}

		/*
		 * Non-removable tuple (i.e. tuple with storage).
		 *
		 * Check tuple left behind after pruning to see if needs to be frozen
		 * now.
		 */
		num_tuples++;
		prunestate->hastup = true;
		if (heap_prepare_freeze_tuple(tuple.t_data,
									  vacrel->relfrozenxid,
									  vacrel->relminmxid,
									  vacrel->FreezeLimit,
									  vacrel->MultiXactCutoff,
									  &frozen[nfrozen],
									  &tuple_totally_frozen))
		{
			/* Will execute freeze below */
			frozen[nfrozen++].offset = offnum;
		}

		/*
		 * If tuple is not frozen (and not about to become frozen) then caller
		 * had better not go on to set this page's VM bit
		 */
		if (!tuple_totally_frozen)
			prunestate->all_frozen = false;
	}

	/*
	 * We have now divided every item on the page into either an LP_DEAD item
	 * that will need to be vacuumed in indexes later, or a LP_NORMAL tuple
	 * that remains and needs to be considered for freezing now (LP_UNUSED and
	 * LP_REDIRECT items also remain, but are of no further interest to us).
	 */
	vacrel->offnum = InvalidOffsetNumber;

	/*
	 * Consider the need to freeze any items with tuple storage from the page
	 * first (arbitrary)
	 */
	if (nfrozen > 0)
	{
		Assert(prunestate->hastup);

		/*
		 * At least one tuple with storage needs to be frozen -- execute that
		 * now.
		 *
		 * If we need to freeze any tuples we'll mark the buffer dirty, and
		 * write a WAL record recording the changes.  We must log the changes
		 * to be crash-safe against future truncation of CLOG.
		 */
		START_CRIT_SECTION();

		MarkBufferDirty(buf);

		/* execute collected freezes */
		for (int i = 0; i < nfrozen; i++)
		{
			HeapTupleHeader htup;

			itemid = PageGetItemId(page, frozen[i].offset);
			htup = (HeapTupleHeader) PageGetItem(page, itemid);

			heap_execute_freeze_tuple(htup, &frozen[i]);
		}

		/* Now WAL-log freezing if necessary */
		if (RelationNeedsWAL(vacrel->rel))
		{
			XLogRecPtr	recptr;

			recptr = log_heap_freeze(vacrel->rel, buf, vacrel->FreezeLimit,
									 frozen, nfrozen);
			PageSetLSN(page, recptr);
		}

		END_CRIT_SECTION();
	}

	/*
	 * The second pass over the heap can also set visibility map bits, using
	 * the same approach.  This is important when the table frequently has a
	 * few old LP_DEAD items on each page by the time we get to it (typically
	 * because past opportunistic pruning operations freed some non-HOT
	 * tuples).
	 *
	 * VACUUM will call heap_page_is_all_visible() during the second pass over
	 * the heap to determine all_visible and all_frozen for the page -- this
	 * is a specialized version of the logic from this function.  Now that
	 * we've finished pruning and freezing, make sure that we're in total
	 * agreement with heap_page_is_all_visible() using an assertion.
	 */
#ifdef USE_ASSERT_CHECKING
	/* Note that all_frozen value does not matter when !all_visible */
	if (prunestate->all_visible)
	{
		TransactionId cutoff;
		bool		all_frozen;

		if (!heap_page_is_all_visible(vacrel, buf, &cutoff, &all_frozen))
			Assert(false);

		Assert(lpdead_items == 0);
		Assert(prunestate->all_frozen == all_frozen);

		/*
		 * It's possible that we froze tuples and made the page's XID cutoff
		 * (for recovery conflict purposes) FrozenTransactionId.  This is okay
		 * because visibility_cutoff_xid will be logged by our caller in a
		 * moment.
		 */
		Assert(cutoff == FrozenTransactionId ||
			   cutoff == prunestate->visibility_cutoff_xid);
	}
#endif

	/*
	 * Now save details of the LP_DEAD items from the page in the dead_tuples
	 * array.  Also record that page has dead items in per-page prunestate.
	 */
	if (lpdead_items > 0)
	{
		LVDeadTuples *dead_tuples = vacrel->dead_tuples;
		ItemPointerData tmp;

		Assert(!prunestate->all_visible);
		Assert(prunestate->has_lpdead_items);

		vacrel->lpdead_item_pages++;

		ItemPointerSetBlockNumber(&tmp, blkno);

		for (int i = 0; i < lpdead_items; i++)
		{
			ItemPointerSetOffsetNumber(&tmp, deadoffsets[i]);
			dead_tuples->itemptrs[dead_tuples->num_tuples++] = tmp;
		}

		Assert(dead_tuples->num_tuples <= dead_tuples->max_tuples);
		pgstat_progress_update_param(PROGRESS_VACUUM_NUM_DEAD_TUPLES,
									 dead_tuples->num_tuples);
	}

	/* Finally, add page-local counts to whole-VACUUM counts */
	vacrel->tuples_deleted += tuples_deleted;
	vacrel->lpdead_items += lpdead_items;
	vacrel->new_dead_tuples += new_dead_tuples;
	vacrel->num_tuples += num_tuples;
	vacrel->live_tuples += live_tuples;
}

/*
 * Remove the collected garbage tuples from the table and its indexes.
 *
 * We may choose to bypass index vacuuming at this point, though only when the
 * ongoing VACUUM operation will definitely only have one index scan/round of
 * index vacuuming.  Caller indicates whether or not this is such a VACUUM
 * operation using 'onecall' argument.
 *
 * In rare emergencies, the ongoing VACUUM operation can be made to skip both
 * index vacuuming and index cleanup at the point we're called.  This avoids
 * having the whole system refuse to allocate further XIDs/MultiXactIds due to
 * wraparound.
 */
static void
lazy_vacuum(LVRelState *vacrel, bool onecall)
{
	bool		do_bypass_optimization;

	/* Should not end up here with no indexes */
	Assert(vacrel->nindexes > 0);
	Assert(!IsParallelWorker());
	Assert(vacrel->lpdead_item_pages > 0);

	if (!vacrel->do_index_vacuuming)
	{
		Assert(!vacrel->do_index_cleanup);
		vacrel->dead_tuples->num_tuples = 0;
		return;
	}

	/*
	 * Consider bypassing index vacuuming (and heap vacuuming) entirely.
	 *
	 * We currently only do this in cases where the number of LP_DEAD items
	 * for the entire VACUUM operation is close to zero.  This avoids sharp
	 * discontinuities in the duration and overhead of successive VACUUM
	 * operations that run against the same table with a fixed workload.
	 * Ideally, successive VACUUM operations will behave as if there are
	 * exactly zero LP_DEAD items in cases where there are close to zero.
	 *
	 * This is likely to be helpful with a table that is continually affected
	 * by UPDATEs that can mostly apply the HOT optimization, but occasionally
	 * have small aberrations that lead to just a few heap pages retaining
	 * only one or two LP_DEAD items.  This is pretty common; even when the
	 * DBA goes out of their way to make UPDATEs use HOT, it is practically
	 * impossible to predict whether HOT will be applied in 100% of cases.
	 * It's far easier to ensure that 99%+ of all UPDATEs against a table use
	 * HOT through careful tuning.
	 */
	do_bypass_optimization = false;
	if (onecall && vacrel->rel_pages > 0)
	{
		BlockNumber threshold;

		Assert(vacrel->num_index_scans == 0);
		Assert(vacrel->lpdead_items == vacrel->dead_tuples->num_tuples);
		Assert(vacrel->do_index_vacuuming);
		Assert(vacrel->do_index_cleanup);

		/*
		 * This crossover point at which we'll start to do index vacuuming is
		 * expressed as a percentage of the total number of heap pages in the
		 * table that are known to have at least one LP_DEAD item.  This is
		 * much more important than the total number of LP_DEAD items, since
		 * it's a proxy for the number of heap pages whose visibility map bits
		 * cannot be set on account of bypassing index and heap vacuuming.
		 *
		 * We apply one further precautionary test: the space currently used
		 * to store the TIDs (TIDs that now all point to LP_DEAD items) must
		 * not exceed 32MB.  This limits the risk that we will bypass index
		 * vacuuming again and again until eventually there is a VACUUM whose
		 * dead_tuples space is not CPU cache resident.
		 *
		 * We don't take any special steps to remember the LP_DEAD items (such
		 * as counting them in new_dead_tuples report to the stats collector)
		 * when the optimization is applied.  Though the accounting used in
		 * analyze.c's acquire_sample_rows() will recognize the same LP_DEAD
		 * items as dead rows in its own stats collector report, that's okay.
		 * The discrepancy should be negligible.  If this optimization is ever
		 * expanded to cover more cases then this may need to be reconsidered.
		 */
		threshold = (double) vacrel->rel_pages * BYPASS_THRESHOLD_PAGES;
		do_bypass_optimization =
			(vacrel->lpdead_item_pages < threshold &&
			 vacrel->lpdead_items < MAXDEADTUPLES(32L * 1024L * 1024L));
	}

	if (do_bypass_optimization)
	{
		/*
		 * There are almost zero TIDs.  Behave as if there were precisely
		 * zero: bypass index vacuuming, but do index cleanup.
		 *
		 * We expect that the ongoing VACUUM operation will finish very
		 * quickly, so there is no point in considering speeding up as a
		 * failsafe against wraparound failure. (Index cleanup is expected to
		 * finish very quickly in cases where there were no ambulkdelete()
		 * calls.)
		 */
		vacrel->do_index_vacuuming = false;
		ereport(elevel,
				(errmsg("\"%s\": index scan bypassed: %u pages from table (%.2f%% of total) have %lld dead item identifiers",
						vacrel->relname, vacrel->rel_pages,
						100.0 * vacrel->lpdead_item_pages / vacrel->rel_pages,
						(long long) vacrel->lpdead_items)));
	}
	else if (lazy_vacuum_all_indexes(vacrel))
	{
		/*
		 * We successfully completed a round of index vacuuming.  Do related
		 * heap vacuuming now.
		 */
		lazy_vacuum_heap_rel(vacrel);
	}
	else
	{
		/*
		 * Failsafe case.
		 *
		 * we attempted index vacuuming, but didn't finish a full round/full
		 * index scan.  This happens when relfrozenxid or relminmxid is too
		 * far in the past.
		 *
		 * From this point on the VACUUM operation will do no further index
		 * vacuuming or heap vacuuming.  This VACUUM operation won't end up
		 * back here again.
		 */
		Assert(vacrel->do_failsafe);
	}

	/*
	 * Forget the LP_DEAD items that we just vacuumed (or just decided to not
	 * vacuum)
	 */
	vacrel->dead_tuples->num_tuples = 0;
}

/*
 *	lazy_vacuum_all_indexes() -- Main entry for index vacuuming
 *
 * Returns true in the common case when all indexes were successfully
 * vacuumed.  Returns false in rare cases where we determined that the ongoing
 * VACUUM operation is at risk of taking too long to finish, leading to
 * wraparound failure.
 */
static bool
lazy_vacuum_all_indexes(LVRelState *vacrel)
{
	bool		allindexes = true;

	Assert(!IsParallelWorker());
	Assert(vacrel->nindexes > 0);
	Assert(vacrel->do_index_vacuuming);
	Assert(vacrel->do_index_cleanup);
	Assert(TransactionIdIsNormal(vacrel->relfrozenxid));
	Assert(MultiXactIdIsValid(vacrel->relminmxid));

	/* Precheck for XID wraparound emergencies */
	if (lazy_check_wraparound_failsafe(vacrel))
	{
		/* Wraparound emergency -- don't even start an index scan */
		return false;
	}

	/* Report that we are now vacuuming indexes */
	pgstat_progress_update_param(PROGRESS_VACUUM_PHASE,
								 PROGRESS_VACUUM_PHASE_VACUUM_INDEX);

	if (!ParallelVacuumIsActive(vacrel))
	{
		for (int idx = 0; idx < vacrel->nindexes; idx++)
		{
			Relation	indrel = vacrel->indrels[idx];
			IndexBulkDeleteResult *istat = vacrel->indstats[idx];

			vacrel->indstats[idx] =
				lazy_vacuum_one_index(indrel, istat, vacrel->old_live_tuples,
									  vacrel);

			if (lazy_check_wraparound_failsafe(vacrel))
			{
				/* Wraparound emergency -- end current index scan */
				allindexes = false;
				break;
			}
		}
	}
	else
	{
		/* Outsource everything to parallel variant */
		do_parallel_lazy_vacuum_all_indexes(vacrel);

<<<<<<< HEAD
		for (idx = 0; idx < nindexes; idx++)
			lazy_vacuum_index(Irel[idx], &(vacrelstats->indstats[idx]),
							  vacrelstats->dead_tuples,
							  vacrelstats->old_live_tuples, vacrelstats,
							  vac_strategy, elevel);
=======
		/*
		 * Do a postcheck to consider applying wraparound failsafe now.  Note
		 * that parallel VACUUM only gets the precheck and this postcheck.
		 */
		if (lazy_check_wraparound_failsafe(vacrel))
			allindexes = false;
>>>>>>> ff516792
	}

	/*
	 * We delete all LP_DEAD items from the first heap pass in all indexes on
	 * each call here (except calls where we choose to do the failsafe). This
	 * makes the next call to lazy_vacuum_heap_rel() safe (except in the event
	 * of the failsafe triggering, which prevents the next call from taking
	 * place).
	 */
	Assert(vacrel->num_index_scans > 0 ||
		   vacrel->dead_tuples->num_tuples == vacrel->lpdead_items);
	Assert(allindexes || vacrel->do_failsafe);

	/*
	 * Increase and report the number of index scans.
	 *
	 * We deliberately include the case where we started a round of bulk
	 * deletes that we weren't able to finish due to the failsafe triggering.
	 */
	vacrel->num_index_scans++;
	pgstat_progress_update_param(PROGRESS_VACUUM_NUM_INDEX_VACUUMS,
								 vacrel->num_index_scans);

	return allindexes;
}

/*
 *	lazy_vacuum_heap_rel() -- second pass over the heap for two pass strategy
 *
 * This routine marks LP_DEAD items in vacrel->dead_tuples array as LP_UNUSED.
 * Pages that never had lazy_scan_prune record LP_DEAD items are not visited
 * at all.
 *
 * We may also be able to truncate the line pointer array of the heap pages we
 * visit.  If there is a contiguous group of LP_UNUSED items at the end of the
 * array, it can be reclaimed as free space.  These LP_UNUSED items usually
 * start out as LP_DEAD items recorded by lazy_scan_prune (we set items from
 * each page to LP_UNUSED, and then consider if it's possible to truncate the
 * page's line pointer array).
 *
 * Note: the reason for doing this as a second pass is we cannot remove the
 * tuples until we've removed their index entries, and we want to process
 * index entry removal in batches as large as possible.
 */
static void
lazy_vacuum_heap_rel(LVRelState *vacrel)
{
	int			tupindex;
	BlockNumber	vacuumed_pages;
	PGRUsage	ru0;
	Buffer		vmbuffer = InvalidBuffer;
	LVSavedErrInfo saved_err_info;

	Assert(vacrel->do_index_vacuuming);
	Assert(vacrel->do_index_cleanup);
	Assert(vacrel->num_index_scans > 0);

	/* Report that we are now vacuuming the heap */
	pgstat_progress_update_param(PROGRESS_VACUUM_PHASE,
								 PROGRESS_VACUUM_PHASE_VACUUM_HEAP);

	/* Update error traceback information */
	update_vacuum_error_info(vacrel, &saved_err_info,
							 VACUUM_ERRCB_PHASE_VACUUM_HEAP,
							 InvalidBlockNumber, InvalidOffsetNumber);

	pg_rusage_init(&ru0);
	vacuumed_pages = 0;

	tupindex = 0;
	while (tupindex < vacrel->dead_tuples->num_tuples)
	{
		BlockNumber tblk;
		Buffer		buf;
		Page		page;
		Size		freespace;

		vacuum_delay_point();

		tblk = ItemPointerGetBlockNumber(&vacrel->dead_tuples->itemptrs[tupindex]);
		vacrel->blkno = tblk;
		buf = ReadBufferExtended(vacrel->rel, MAIN_FORKNUM, tblk, RBM_NORMAL,
								 vacrel->bstrategy);
		LockBuffer(buf, BUFFER_LOCK_EXCLUSIVE);
		tupindex = lazy_vacuum_heap_page(vacrel, tblk, buf, tupindex,
										 &vmbuffer);

		/* Now that we've vacuumed the page, record its available space */
		page = BufferGetPage(buf);
		freespace = PageGetHeapFreeSpace(page);

		UnlockReleaseBuffer(buf);
		RecordPageWithFreeSpace(vacrel->rel, tblk, freespace);
		vacuumed_pages++;
	}

	/* Clear the block number information */
	vacrel->blkno = InvalidBlockNumber;

	if (BufferIsValid(vmbuffer))
	{
		ReleaseBuffer(vmbuffer);
		vmbuffer = InvalidBuffer;
	}

	/*
	 * We set all LP_DEAD items from the first heap pass to LP_UNUSED during
	 * the second heap pass.  No more, no less.
	 */
	Assert(vacrel->num_index_scans > 1 ||
		   (tupindex == vacrel->lpdead_items &&
			vacuumed_pages == vacrel->lpdead_item_pages));

	ereport(elevel,
			(errmsg("\"%s\": removed %d dead item identifiers in %u pages",
					vacrel->relname, tupindex, vacuumed_pages),
			 errdetail_internal("%s", pg_rusage_show(&ru0))));

	/* Revert to the previous phase information for error traceback */
	restore_vacuum_error_info(vacrel, &saved_err_info);
}

/*
 *	lazy_vacuum_heap_page() -- free page's LP_DEAD items listed in the
 *						  vacrel->dead_tuples array.
 *
 * Caller must have an exclusive buffer lock on the buffer (though a
 * super-exclusive lock is also acceptable).
 *
 * tupindex is the index in vacrel->dead_tuples of the first dead tuple for
 * this page.  We assume the rest follow sequentially.  The return value is
 * the first tupindex after the tuples of this page.
 *
 * Prior to PostgreSQL 14 there were rare cases where this routine had to set
 * tuples with storage to unused.  These days it is strictly responsible for
 * marking LP_DEAD stub line pointers as unused.  This only happens for those
 * LP_DEAD items on the page that were determined to be LP_DEAD items back
 * when the same page was visited by lazy_scan_prune() (i.e. those whose TID
 * was recorded in the dead_tuples array).
 */
static int
lazy_vacuum_heap_page(LVRelState *vacrel, BlockNumber blkno, Buffer buffer,
					  int tupindex, Buffer *vmbuffer)
{
	LVDeadTuples *dead_tuples = vacrel->dead_tuples;
	Page		page = BufferGetPage(buffer);
	OffsetNumber unused[MaxHeapTuplesPerPage];
	int			uncnt = 0;
	TransactionId visibility_cutoff_xid;
	bool		all_frozen;
	LVSavedErrInfo saved_err_info;

	Assert(vacrel->nindexes == 0 || vacrel->do_index_vacuuming);

	pgstat_progress_update_param(PROGRESS_VACUUM_HEAP_BLKS_VACUUMED, blkno);

	/* Update error traceback information */
	update_vacuum_error_info(vacrel, &saved_err_info,
							 VACUUM_ERRCB_PHASE_VACUUM_HEAP, blkno,
							 InvalidOffsetNumber);

	START_CRIT_SECTION();

	for (; tupindex < dead_tuples->num_tuples; tupindex++)
	{
		BlockNumber tblk;
		OffsetNumber toff;
		ItemId		itemid;

		tblk = ItemPointerGetBlockNumber(&dead_tuples->itemptrs[tupindex]);
		if (tblk != blkno)
			break;				/* past end of tuples for this block */
		toff = ItemPointerGetOffsetNumber(&dead_tuples->itemptrs[tupindex]);
		itemid = PageGetItemId(page, toff);

		Assert(ItemIdIsDead(itemid) && !ItemIdHasStorage(itemid));
		ItemIdSetUnused(itemid);
		unused[uncnt++] = toff;
	}

	Assert(uncnt > 0);

	/* Attempt to truncate line pointer array now */
	PageTruncateLinePointerArray(page);

	/*
	 * Mark buffer dirty before we write WAL.
	 */
	MarkBufferDirty(buffer);

	/* XLOG stuff */
	if (RelationNeedsWAL(vacrel->rel))
	{
		xl_heap_vacuum xlrec;
		XLogRecPtr	recptr;

		xlrec.nunused = uncnt;

		XLogBeginInsert();
		XLogRegisterData((char *) &xlrec, SizeOfHeapVacuum);

		XLogRegisterBuffer(0, buffer, REGBUF_STANDARD);
		XLogRegisterBufData(0, (char *) unused, uncnt * sizeof(OffsetNumber));

		recptr = XLogInsert(RM_HEAP2_ID, XLOG_HEAP2_VACUUM);

		PageSetLSN(page, recptr);
	}

	/*
	 * End critical section, so we safely can do visibility tests (which
	 * possibly need to perform IO and allocate memory!). If we crash now the
	 * page (including the corresponding vm bit) might not be marked all
	 * visible, but that's fine. A later vacuum will fix that.
	 */
	END_CRIT_SECTION();

	/*
	 * Now that we have removed the LD_DEAD items from the page, once again
	 * check if the page has become all-visible.  The page is already marked
	 * dirty, exclusively locked, and, if needed, a full page image has been
	 * emitted.
	 */
	if (heap_page_is_all_visible(vacrel, buffer, &visibility_cutoff_xid,
								 &all_frozen))
		PageSetAllVisible(page);

	/*
	 * All the changes to the heap page have been done. If the all-visible
	 * flag is now set, also set the VM all-visible bit (and, if possible, the
	 * all-frozen bit) unless this has already been done previously.
	 */
	if (PageIsAllVisible(page))
	{
		uint8		flags = 0;
		uint8		vm_status = visibilitymap_get_status(vacrel->rel,
														 blkno, vmbuffer);

		/* Set the VM all-frozen bit to flag, if needed */
		if ((vm_status & VISIBILITYMAP_ALL_VISIBLE) == 0)
			flags |= VISIBILITYMAP_ALL_VISIBLE;
		if ((vm_status & VISIBILITYMAP_ALL_FROZEN) == 0 && all_frozen)
			flags |= VISIBILITYMAP_ALL_FROZEN;

		Assert(BufferIsValid(*vmbuffer));
		if (flags != 0)
			visibilitymap_set(vacrel->rel, blkno, buffer, InvalidXLogRecPtr,
							  *vmbuffer, visibility_cutoff_xid, flags);
	}

	/* Revert to the previous phase information for error traceback */
	restore_vacuum_error_info(vacrel, &saved_err_info);
	return tupindex;
}

/*
 *	lazy_check_needs_freeze() -- scan page to see if any tuples
 *					 need to be cleaned to avoid wraparound
 *
 * Returns true if the page needs to be vacuumed using cleanup lock.
 * Also returns a flag indicating whether page contains any tuples at all.
 */
static bool
lazy_check_needs_freeze(Buffer buf, bool *hastup, LVRelState *vacrel)
{
	Page		page = BufferGetPage(buf);
	OffsetNumber offnum,
				maxoff;
	HeapTupleHeader tupleheader;

	*hastup = false;

	/*
	 * New and empty pages, obviously, don't contain tuples. We could make
	 * sure that the page is registered in the FSM, but it doesn't seem worth
	 * waiting for a cleanup lock just for that, especially because it's
	 * likely that the pin holder will do so.
	 */
	if (PageIsNew(page) || PageIsEmpty(page))
		return false;

	maxoff = PageGetMaxOffsetNumber(page);
	for (offnum = FirstOffsetNumber;
		 offnum <= maxoff;
		 offnum = OffsetNumberNext(offnum))
	{
		ItemId		itemid;

		/*
		 * Set the offset number so that we can display it along with any
		 * error that occurred while processing this tuple.
		 */
		vacrel->offnum = offnum;
		itemid = PageGetItemId(page, offnum);

		/* this should match hastup test in count_nondeletable_pages() */
		if (ItemIdIsUsed(itemid))
			*hastup = true;

		/* dead and redirect items never need freezing */
		if (!ItemIdIsNormal(itemid))
			continue;

		tupleheader = (HeapTupleHeader) PageGetItem(page, itemid);

		if (heap_tuple_needs_freeze(tupleheader, vacrel->FreezeLimit,
									vacrel->MultiXactCutoff, buf))
			break;
	}							/* scan along page */

	/* Clear the offset information once we have processed the given page. */
	vacrel->offnum = InvalidOffsetNumber;

	return (offnum <= maxoff);
}

/*
 * Trigger the failsafe to avoid wraparound failure when vacrel table has a
 * relfrozenxid and/or relminmxid that is dangerously far in the past.
 *
 * Triggering the failsafe makes the ongoing VACUUM bypass any further index
 * vacuuming and heap vacuuming.  Truncating the heap is also bypassed.
 *
 * Any remaining work (work that VACUUM cannot just bypass) is typically sped
 * up when the failsafe triggers.  VACUUM stops applying any cost-based delay
 * that it started out with.
 *
 * Returns true when failsafe has been triggered.
 *
 * Caller is expected to call here before and after vacuuming each index in
 * the case of two-pass VACUUM, or every VACUUM_FSM_EVERY_PAGES blocks in the
 * case of no-indexes/one-pass VACUUM.
 *
 * There is also a precheck before the first pass over the heap begins, which
 * is helpful when the failsafe initially triggers during a non-aggressive
 * VACUUM -- the automatic aggressive vacuum to prevent wraparound that
 * follows can independently trigger the failsafe right away.
 */
static bool
lazy_check_wraparound_failsafe(LVRelState *vacrel)
{
	/* Avoid calling vacuum_xid_failsafe_check() very frequently */
	if (vacrel->num_index_scans == 0 &&
		vacrel->rel_pages <= FAILSAFE_MIN_PAGES)
		return false;

	/* Don't warn more than once per VACUUM */
	if (vacrel->do_failsafe)
		return true;

	if (unlikely(vacuum_xid_failsafe_check(vacrel->relfrozenxid,
										   vacrel->relminmxid)))
	{
		Assert(vacrel->do_index_vacuuming);
		Assert(vacrel->do_index_cleanup);

		vacrel->do_index_vacuuming = false;
		vacrel->do_index_cleanup = false;
		vacrel->do_failsafe = true;

		ereport(WARNING,
				(errmsg("abandoned index vacuuming of table \"%s.%s.%s\" as a failsafe after %d index scans",
						get_database_name(MyDatabaseId),
						vacrel->relnamespace,
						vacrel->relname,
						vacrel->num_index_scans),
				 errdetail("table's relfrozenxid or relminmxid is too far in the past"),
				 errhint("Consider increasing configuration parameter \"maintenance_work_mem\" or \"autovacuum_work_mem\".\n"
						 "You might also need to consider other ways for VACUUM to keep up with the allocation of transaction IDs.")));

		/* Stop applying cost limits from this point on */
		VacuumCostActive = false;
		VacuumCostBalance = 0;

		return true;
	}

	return false;
}

/*
 * Perform lazy_vacuum_all_indexes() steps in parallel
 */
static void
do_parallel_lazy_vacuum_all_indexes(LVRelState *vacrel)
{
	/* Tell parallel workers to do index vacuuming */
	vacrel->lps->lvshared->for_cleanup = false;
	vacrel->lps->lvshared->first_time = false;

	/*
	 * We can only provide an approximate value of num_heap_tuples in vacuum
	 * cases.
	 */
	vacrel->lps->lvshared->reltuples = vacrel->old_live_tuples;
	vacrel->lps->lvshared->estimated_count = true;

	do_parallel_vacuum_or_cleanup(vacrel,
								  vacrel->lps->nindexes_parallel_bulkdel);
}

/*
 * Perform lazy_cleanup_all_indexes() steps in parallel
 */
static void
do_parallel_lazy_cleanup_all_indexes(LVRelState *vacrel)
{
	int			nworkers;

	/*
	 * If parallel vacuum is active we perform index cleanup with parallel
	 * workers.
	 *
	 * Tell parallel workers to do index cleanup.
	 */
	vacrel->lps->lvshared->for_cleanup = true;
	vacrel->lps->lvshared->first_time = (vacrel->num_index_scans == 0);

	/*
	 * Now we can provide a better estimate of total number of surviving
	 * tuples (we assume indexes are more interested in that than in the
	 * number of nominally live tuples).
	 */
	vacrel->lps->lvshared->reltuples = vacrel->new_rel_tuples;
	vacrel->lps->lvshared->estimated_count =
		(vacrel->tupcount_pages < vacrel->rel_pages);

	/* Determine the number of parallel workers to launch */
	if (vacrel->lps->lvshared->first_time)
		nworkers = vacrel->lps->nindexes_parallel_cleanup +
			vacrel->lps->nindexes_parallel_condcleanup;
	else
		nworkers = vacrel->lps->nindexes_parallel_cleanup;

	do_parallel_vacuum_or_cleanup(vacrel, nworkers);
}

/*
 * Perform index vacuum or index cleanup with parallel workers.  This function
 * must be used by the parallel vacuum leader process.  The caller must set
 * lps->lvshared->for_cleanup to indicate whether to perform vacuum or
 * cleanup.
 */
static void
do_parallel_vacuum_or_cleanup(LVRelState *vacrel, int nworkers)
{
	LVParallelState *lps = vacrel->lps;

	Assert(!IsParallelWorker());
	Assert(ParallelVacuumIsActive(vacrel));
	Assert(vacrel->nindexes > 0);

	/* The leader process will participate */
	nworkers--;

	/*
	 * It is possible that parallel context is initialized with fewer workers
	 * than the number of indexes that need a separate worker in the current
	 * phase, so we need to consider it.  See compute_parallel_vacuum_workers.
	 */
	nworkers = Min(nworkers, lps->pcxt->nworkers);

	/* Setup the shared cost-based vacuum delay and launch workers */
	if (nworkers > 0)
	{
		if (vacrel->num_index_scans > 0)
		{
			/* Reset the parallel index processing counter */
			pg_atomic_write_u32(&(lps->lvshared->idx), 0);

			/* Reinitialize the parallel context to relaunch parallel workers */
			ReinitializeParallelDSM(lps->pcxt);
		}

		/*
		 * Set up shared cost balance and the number of active workers for
		 * vacuum delay.  We need to do this before launching workers as
		 * otherwise, they might not see the updated values for these
		 * parameters.
		 */
		pg_atomic_write_u32(&(lps->lvshared->cost_balance), VacuumCostBalance);
		pg_atomic_write_u32(&(lps->lvshared->active_nworkers), 0);

		/*
		 * The number of workers can vary between bulkdelete and cleanup
		 * phase.
		 */
		ReinitializeParallelWorkers(lps->pcxt, nworkers);

		LaunchParallelWorkers(lps->pcxt);

		if (lps->pcxt->nworkers_launched > 0)
		{
			/*
			 * Reset the local cost values for leader backend as we have
			 * already accumulated the remaining balance of heap.
			 */
			VacuumCostBalance = 0;
			VacuumCostBalanceLocal = 0;

			/* Enable shared cost balance for leader backend */
			VacuumSharedCostBalance = &(lps->lvshared->cost_balance);
			VacuumActiveNWorkers = &(lps->lvshared->active_nworkers);
		}

		if (lps->lvshared->for_cleanup)
			ereport(elevel,
					(errmsg(ngettext("launched %d parallel vacuum worker for index cleanup (planned: %d)",
									 "launched %d parallel vacuum workers for index cleanup (planned: %d)",
									 lps->pcxt->nworkers_launched),
							lps->pcxt->nworkers_launched, nworkers)));
		else
			ereport(elevel,
					(errmsg(ngettext("launched %d parallel vacuum worker for index vacuuming (planned: %d)",
									 "launched %d parallel vacuum workers for index vacuuming (planned: %d)",
									 lps->pcxt->nworkers_launched),
							lps->pcxt->nworkers_launched, nworkers)));
	}

	/* Process the indexes that can be processed by only leader process */
	do_serial_processing_for_unsafe_indexes(vacrel, lps->lvshared);

	/*
	 * Join as a parallel worker.  The leader process alone processes all the
	 * indexes in the case where no workers are launched.
	 */
	do_parallel_processing(vacrel, lps->lvshared);

	/*
	 * Next, accumulate buffer and WAL usage.  (This must wait for the workers
	 * to finish, or we might get incomplete data.)
	 */
	if (nworkers > 0)
	{
		/* Wait for all vacuum workers to finish */
		WaitForParallelWorkersToFinish(lps->pcxt);

		for (int i = 0; i < lps->pcxt->nworkers_launched; i++)
			InstrAccumParallelQuery(&lps->buffer_usage[i], &lps->wal_usage[i]);
	}

	/*
	 * Carry the shared balance value to heap scan and disable shared costing
	 */
	if (VacuumSharedCostBalance)
	{
		VacuumCostBalance = pg_atomic_read_u32(VacuumSharedCostBalance);
		VacuumSharedCostBalance = NULL;
		VacuumActiveNWorkers = NULL;
	}
}

/*
 * Index vacuum/cleanup routine used by the leader process and parallel
 * vacuum worker processes to process the indexes in parallel.
 */
static void
do_parallel_processing(LVRelState *vacrel, LVShared *lvshared)
{
	/*
	 * Increment the active worker count if we are able to launch any worker.
	 */
	if (VacuumActiveNWorkers)
		pg_atomic_add_fetch_u32(VacuumActiveNWorkers, 1);

	/* Loop until all indexes are vacuumed */
	for (;;)
	{
		int			idx;
		LVSharedIndStats *shared_istat;
		Relation	indrel;
		IndexBulkDeleteResult *istat;

		/* Get an index number to process */
		idx = pg_atomic_fetch_add_u32(&(lvshared->idx), 1);

		/* Done for all indexes? */
		if (idx >= vacrel->nindexes)
			break;

		/* Get the index statistics of this index from DSM */
		shared_istat = parallel_stats_for_idx(lvshared, idx);

		/* Skip indexes not participating in parallelism */
		if (shared_istat == NULL)
			continue;

		indrel = vacrel->indrels[idx];

		/*
		 * Skip processing indexes that are unsafe for workers (these are
		 * processed in do_serial_processing_for_unsafe_indexes() by leader)
		 */
		if (!parallel_processing_is_safe(indrel, lvshared))
			continue;

		/* Do vacuum or cleanup of the index */
		istat = (vacrel->indstats[idx]);
		vacrel->indstats[idx] = parallel_process_one_index(indrel, istat,
														   lvshared,
														   shared_istat,
														   vacrel);
	}

	/*
	 * We have completed the index vacuum so decrement the active worker
	 * count.
	 */
	if (VacuumActiveNWorkers)
		pg_atomic_sub_fetch_u32(VacuumActiveNWorkers, 1);
}

/*
 * Vacuum or cleanup indexes that can be processed by only the leader process
 * because these indexes don't support parallel operation at that phase.
 */
static void
do_serial_processing_for_unsafe_indexes(LVRelState *vacrel, LVShared *lvshared)
{
	Assert(!IsParallelWorker());

	/*
	 * Increment the active worker count if we are able to launch any worker.
	 */
	if (VacuumActiveNWorkers)
		pg_atomic_add_fetch_u32(VacuumActiveNWorkers, 1);

	for (int idx = 0; idx < vacrel->nindexes; idx++)
	{
		LVSharedIndStats *shared_istat;
		Relation	indrel;
		IndexBulkDeleteResult *istat;

		shared_istat = parallel_stats_for_idx(lvshared, idx);

		/* Skip already-complete indexes */
		if (shared_istat != NULL)
			continue;

		indrel = vacrel->indrels[idx];

		/*
		 * We're only here for the unsafe indexes
		 */
		if (parallel_processing_is_safe(indrel, lvshared))
			continue;

		/* Do vacuum or cleanup of the index */
		istat = (vacrel->indstats[idx]);
		vacrel->indstats[idx] = parallel_process_one_index(indrel, istat,
														   lvshared,
														   shared_istat,
														   vacrel);
	}

	/*
	 * We have completed the index vacuum so decrement the active worker
	 * count.
	 */
	if (VacuumActiveNWorkers)
		pg_atomic_sub_fetch_u32(VacuumActiveNWorkers, 1);
}

/*
 * Vacuum or cleanup index either by leader process or by one of the worker
 * process.  After processing the index this function copies the index
 * statistics returned from ambulkdelete and amvacuumcleanup to the DSM
 * segment.
 */
static IndexBulkDeleteResult *
parallel_process_one_index(Relation indrel,
						   IndexBulkDeleteResult *istat,
						   LVShared *lvshared,
						   LVSharedIndStats *shared_istat,
						   LVRelState *vacrel)
{
	IndexBulkDeleteResult *istat_res;

	/*
	 * Update the pointer to the corresponding bulk-deletion result if someone
	 * has already updated it
	 */
	if (shared_istat && shared_istat->updated && istat == NULL)
		istat = &shared_istat->istat;

	/* Do vacuum or cleanup of the index */
	if (lvshared->for_cleanup)
<<<<<<< HEAD
		lazy_cleanup_index(indrel, stats, lvshared->reltuples,
						   lvshared->estimated_count, vacrelstats,
						   vac_strategy, elevel);
	else
		lazy_vacuum_index(indrel, stats, dead_tuples,
						  lvshared->reltuples, vacrelstats, vac_strategy,
						  elevel);
=======
		istat_res = lazy_cleanup_one_index(indrel, istat, lvshared->reltuples,
										   lvshared->estimated_count, vacrel);
	else
		istat_res = lazy_vacuum_one_index(indrel, istat, lvshared->reltuples,
										  vacrel);
>>>>>>> ff516792

	/*
	 * Copy the index bulk-deletion result returned from ambulkdelete and
	 * amvacuumcleanup to the DSM segment if it's the first cycle because they
	 * allocate locally and it's possible that an index will be vacuumed by a
	 * different vacuum process the next cycle.  Copying the result normally
	 * happens only the first time an index is vacuumed.  For any additional
	 * vacuum pass, we directly point to the result on the DSM segment and
	 * pass it to vacuum index APIs so that workers can update it directly.
	 *
	 * Since all vacuum workers write the bulk-deletion result at different
	 * slots we can write them without locking.
	 */
	if (shared_istat && !shared_istat->updated && istat_res != NULL)
	{
		memcpy(&shared_istat->istat, istat_res, sizeof(IndexBulkDeleteResult));
		shared_istat->updated = true;

		/* Free the locally-allocated bulk-deletion result */
		pfree(istat_res);

		/* return the pointer to the result from shared memory */
		return &shared_istat->istat;
	}

	return istat_res;
}

/*
 *	lazy_cleanup_all_indexes() -- cleanup all indexes of relation.
 */
static void
lazy_cleanup_all_indexes(LVRelState *vacrel)
{
	Assert(!IsParallelWorker());
	Assert(vacrel->nindexes > 0);

	/* Report that we are now cleaning up indexes */
	pgstat_progress_update_param(PROGRESS_VACUUM_PHASE,
								 PROGRESS_VACUUM_PHASE_INDEX_CLEANUP);

	if (!ParallelVacuumIsActive(vacrel))
	{
		double		reltuples = vacrel->new_rel_tuples;
		bool		estimated_count =
		vacrel->tupcount_pages < vacrel->rel_pages;

		for (int idx = 0; idx < vacrel->nindexes; idx++)
		{
			Relation	indrel = vacrel->indrels[idx];
			IndexBulkDeleteResult *istat = vacrel->indstats[idx];

			vacrel->indstats[idx] =
				lazy_cleanup_one_index(indrel, istat, reltuples,
									   estimated_count, vacrel);
		}
	}
	else
	{
<<<<<<< HEAD
		for (idx = 0; idx < nindexes; idx++)
			lazy_cleanup_index(Irel[idx], &(vacrelstats->indstats[idx]),
							   vacrelstats->new_rel_tuples,
							   vacrelstats->tupcount_pages < vacrelstats->rel_pages,
							   vacrelstats, vac_strategy, elevel);
	}
}

/*
=======
		/* Outsource everything to parallel variant */
		do_parallel_lazy_cleanup_all_indexes(vacrel);
	}
}

/*
 *	lazy_vacuum_one_index() -- vacuum index relation.
 *
 *		Delete all the index entries pointing to tuples listed in
 *		dead_tuples, and update running statistics.
 *
 *		reltuples is the number of heap tuples to be passed to the
 *		bulkdelete callback.  It's always assumed to be estimated.
 *
 * Returns bulk delete stats derived from input stats
 */
static IndexBulkDeleteResult *
lazy_vacuum_one_index(Relation indrel, IndexBulkDeleteResult *istat,
					  double reltuples, LVRelState *vacrel)
{
	IndexVacuumInfo ivinfo;
	PGRUsage	ru0;
	LVSavedErrInfo saved_err_info;

	pg_rusage_init(&ru0);

	ivinfo.index = indrel;
	ivinfo.analyze_only = false;
	ivinfo.report_progress = false;
	ivinfo.estimated_count = true;
	ivinfo.message_level = elevel;
	ivinfo.num_heap_tuples = reltuples;
	ivinfo.strategy = vacrel->bstrategy;

	/*
	 * Update error traceback information.
	 *
	 * The index name is saved during this phase and restored immediately
	 * after this phase.  See vacuum_error_callback.
	 */
	Assert(vacrel->indname == NULL);
	vacrel->indname = pstrdup(RelationGetRelationName(indrel));
	update_vacuum_error_info(vacrel, &saved_err_info,
							 VACUUM_ERRCB_PHASE_VACUUM_INDEX,
							 InvalidBlockNumber, InvalidOffsetNumber);

	/* Do bulk deletion */
	istat = index_bulk_delete(&ivinfo, istat, lazy_tid_reaped,
							  (void *) vacrel->dead_tuples);

	ereport(elevel,
			(errmsg("scanned index \"%s\" to remove %d row versions",
					vacrel->indname, vacrel->dead_tuples->num_tuples),
			 errdetail_internal("%s", pg_rusage_show(&ru0))));

	/* Revert to the previous phase information for error traceback */
	restore_vacuum_error_info(vacrel, &saved_err_info);
	pfree(vacrel->indname);
	vacrel->indname = NULL;

	return istat;
}

/*
 *	lazy_cleanup_one_index() -- do post-vacuum cleanup for index relation.
 *
 *		reltuples is the number of heap tuples and estimated_count is true
 *		if reltuples is an estimated value.
 *
 * Returns bulk delete stats derived from input stats
 */
static IndexBulkDeleteResult *
lazy_cleanup_one_index(Relation indrel, IndexBulkDeleteResult *istat,
					   double reltuples, bool estimated_count,
					   LVRelState *vacrel)
{
	IndexVacuumInfo ivinfo;
	PGRUsage	ru0;
	LVSavedErrInfo saved_err_info;

	pg_rusage_init(&ru0);

	ivinfo.index = indrel;
	ivinfo.analyze_only = false;
	ivinfo.report_progress = false;
	ivinfo.estimated_count = estimated_count;
	ivinfo.message_level = elevel;

	ivinfo.num_heap_tuples = reltuples;
	ivinfo.strategy = vacrel->bstrategy;

	/*
	 * Update error traceback information.
	 *
	 * The index name is saved during this phase and restored immediately
	 * after this phase.  See vacuum_error_callback.
	 */
	Assert(vacrel->indname == NULL);
	vacrel->indname = pstrdup(RelationGetRelationName(indrel));
	update_vacuum_error_info(vacrel, &saved_err_info,
							 VACUUM_ERRCB_PHASE_INDEX_CLEANUP,
							 InvalidBlockNumber, InvalidOffsetNumber);

	istat = index_vacuum_cleanup(&ivinfo, istat);

	if (istat)
	{
		ereport(elevel,
				(errmsg("index \"%s\" now contains %.0f row versions in %u pages",
						RelationGetRelationName(indrel),
						(istat)->num_index_tuples,
						(istat)->num_pages),
				 errdetail("%.0f index row versions were removed.\n"
						   "%u index pages were newly deleted.\n"
						   "%u index pages are currently deleted, of which %u are currently reusable.\n"
						   "%s.",
						   (istat)->tuples_removed,
						   (istat)->pages_newly_deleted,
						   (istat)->pages_deleted, (istat)->pages_free,
						   pg_rusage_show(&ru0))));
	}

	/* Revert to the previous phase information for error traceback */
	restore_vacuum_error_info(vacrel, &saved_err_info);
	pfree(vacrel->indname);
	vacrel->indname = NULL;

	return istat;
}

/*
 * should_attempt_truncation - should we attempt to truncate the heap?
 *
 * Don't even think about it unless we have a shot at releasing a goodly
 * number of pages.  Otherwise, the time taken isn't worth it.
 *
 * Also don't attempt it if wraparound failsafe is in effect.  It's hard to
 * predict how long lazy_truncate_heap will take.  Don't take any chances.
 * There is very little chance of truncation working out when the failsafe is
 * in effect in any case.  lazy_scan_prune makes the optimistic assumption
 * that any LP_DEAD items it encounters will always be LP_UNUSED by the time
 * we're called.
 *
 * Also don't attempt it if we are doing early pruning/vacuuming, because a
 * scan which cannot find a truncated heap page cannot determine that the
 * snapshot is too old to read that page.
 *
 * This is split out so that we can test whether truncation is going to be
 * called for before we actually do it.  If you change the logic here, be
 * careful to depend only on fields that lazy_scan_heap updates on-the-fly.
 */
static bool
should_attempt_truncation(LVRelState *vacrel, VacuumParams *params)
{
	BlockNumber possibly_freeable;

	if (params->truncate == VACOPT_TERNARY_DISABLED)
		return false;

	if (vacrel->do_failsafe)
		return false;

	possibly_freeable = vacrel->rel_pages - vacrel->nonempty_pages;
	if (possibly_freeable > 0 &&
		(possibly_freeable >= REL_TRUNCATE_MINIMUM ||
		 possibly_freeable >= vacrel->rel_pages / REL_TRUNCATE_FRACTION) &&
		old_snapshot_threshold < 0)
		return true;
	else
		return false;
}

/*
 * lazy_truncate_heap - try to truncate off any empty pages at the end
 */
static void
lazy_truncate_heap(LVRelState *vacrel)
{
	BlockNumber old_rel_pages = vacrel->rel_pages;
	BlockNumber new_rel_pages;
	int			lock_retry;

	/* Report that we are now truncating */
	pgstat_progress_update_param(PROGRESS_VACUUM_PHASE,
								 PROGRESS_VACUUM_PHASE_TRUNCATE);

	/*
	 * Loop until no more truncating can be done.
	 */
	do
	{
		PGRUsage	ru0;

		pg_rusage_init(&ru0);

		/*
		 * We need full exclusive lock on the relation in order to do
		 * truncation. If we can't get it, give up rather than waiting --- we
		 * don't want to block other backends, and we don't want to deadlock
		 * (which is quite possible considering we already hold a lower-grade
		 * lock).
		 */
		vacrel->lock_waiter_detected = false;
		lock_retry = 0;
		while (true)
		{
			if (ConditionalLockRelation(vacrel->rel, AccessExclusiveLock))
				break;

			/*
			 * Check for interrupts while trying to (re-)acquire the exclusive
			 * lock.
			 */
			CHECK_FOR_INTERRUPTS();

			if (++lock_retry > (VACUUM_TRUNCATE_LOCK_TIMEOUT /
								VACUUM_TRUNCATE_LOCK_WAIT_INTERVAL))
			{
				/*
				 * We failed to establish the lock in the specified number of
				 * retries. This means we give up truncating.
				 */
				vacrel->lock_waiter_detected = true;
				ereport(elevel,
						(errmsg("\"%s\": stopping truncate due to conflicting lock request",
								vacrel->relname)));
				return;
			}

			pg_usleep(VACUUM_TRUNCATE_LOCK_WAIT_INTERVAL * 1000L);
		}

		/*
		 * Now that we have exclusive lock, look to see if the rel has grown
		 * whilst we were vacuuming with non-exclusive lock.  If so, give up;
		 * the newly added pages presumably contain non-deletable tuples.
		 */
		new_rel_pages = RelationGetNumberOfBlocks(vacrel->rel);
		if (new_rel_pages != old_rel_pages)
		{
			/*
			 * Note: we intentionally don't update vacrel->rel_pages with the
			 * new rel size here.  If we did, it would amount to assuming that
			 * the new pages are empty, which is unlikely. Leaving the numbers
			 * alone amounts to assuming that the new pages have the same
			 * tuple density as existing ones, which is less unlikely.
			 */
			UnlockRelation(vacrel->rel, AccessExclusiveLock);
			return;
		}

		/*
		 * Scan backwards from the end to verify that the end pages actually
		 * contain no tuples.  This is *necessary*, not optional, because
		 * other backends could have added tuples to these pages whilst we
		 * were vacuuming.
		 */
		new_rel_pages = count_nondeletable_pages(vacrel);
		vacrel->blkno = new_rel_pages;

		if (new_rel_pages >= old_rel_pages)
		{
			/* can't do anything after all */
			UnlockRelation(vacrel->rel, AccessExclusiveLock);
			return;
		}

		/*
		 * Okay to truncate.
		 */
		RelationTruncate(vacrel->rel, new_rel_pages);

		/*
		 * We can release the exclusive lock as soon as we have truncated.
		 * Other backends can't safely access the relation until they have
		 * processed the smgr invalidation that smgrtruncate sent out ... but
		 * that should happen as part of standard invalidation processing once
		 * they acquire lock on the relation.
		 */
		UnlockRelation(vacrel->rel, AccessExclusiveLock);

		/*
		 * Update statistics.  Here, it *is* correct to adjust rel_pages
		 * without also touching reltuples, since the tuple count wasn't
		 * changed by the truncation.
		 */
		vacrel->pages_removed += old_rel_pages - new_rel_pages;
		vacrel->rel_pages = new_rel_pages;

		ereport(elevel,
				(errmsg("\"%s\": truncated %u to %u pages",
						vacrel->relname,
						old_rel_pages, new_rel_pages),
				 errdetail_internal("%s",
									pg_rusage_show(&ru0))));
		old_rel_pages = new_rel_pages;
	} while (new_rel_pages > vacrel->nonempty_pages &&
			 vacrel->lock_waiter_detected);
}

/*
 * Rescan end pages to verify that they are (still) empty of tuples.
 *
 * Returns number of nondeletable pages (last nonempty page + 1).
 */
static BlockNumber
count_nondeletable_pages(LVRelState *vacrel)
{
	BlockNumber blkno;
	BlockNumber prefetchedUntil;
	instr_time	starttime;

	/* Initialize the starttime if we check for conflicting lock requests */
	INSTR_TIME_SET_CURRENT(starttime);

	/*
	 * Start checking blocks at what we believe relation end to be and move
	 * backwards.  (Strange coding of loop control is needed because blkno is
	 * unsigned.)  To make the scan faster, we prefetch a few blocks at a time
	 * in forward direction, so that OS-level readahead can kick in.
	 */
	blkno = vacrel->rel_pages;
	StaticAssertStmt((PREFETCH_SIZE & (PREFETCH_SIZE - 1)) == 0,
					 "prefetch size must be power of 2");
	prefetchedUntil = InvalidBlockNumber;
	while (blkno > vacrel->nonempty_pages)
	{
		Buffer		buf;
		Page		page;
		OffsetNumber offnum,
					maxoff;
		bool		hastup;

		/*
		 * Check if another process requests a lock on our relation. We are
		 * holding an AccessExclusiveLock here, so they will be waiting. We
		 * only do this once per VACUUM_TRUNCATE_LOCK_CHECK_INTERVAL, and we
		 * only check if that interval has elapsed once every 32 blocks to
		 * keep the number of system calls and actual shared lock table
		 * lookups to a minimum.
		 */
		if ((blkno % 32) == 0)
		{
			instr_time	currenttime;
			instr_time	elapsed;

			INSTR_TIME_SET_CURRENT(currenttime);
			elapsed = currenttime;
			INSTR_TIME_SUBTRACT(elapsed, starttime);
			if ((INSTR_TIME_GET_MICROSEC(elapsed) / 1000)
				>= VACUUM_TRUNCATE_LOCK_CHECK_INTERVAL)
			{
				if (LockHasWaitersRelation(vacrel->rel, AccessExclusiveLock))
				{
					ereport(elevel,
							(errmsg("\"%s\": suspending truncate due to conflicting lock request",
									vacrel->relname)));

					vacrel->lock_waiter_detected = true;
					return blkno;
				}
				starttime = currenttime;
			}
		}

		/*
		 * We don't insert a vacuum delay point here, because we have an
		 * exclusive lock on the table which we want to hold for as short a
		 * time as possible.  We still need to check for interrupts however.
		 */
		CHECK_FOR_INTERRUPTS();

		blkno--;

		/* If we haven't prefetched this lot yet, do so now. */
		if (prefetchedUntil > blkno)
		{
			BlockNumber prefetchStart;
			BlockNumber pblkno;

			prefetchStart = blkno & ~(PREFETCH_SIZE - 1);
			for (pblkno = prefetchStart; pblkno <= blkno; pblkno++)
			{
				PrefetchBuffer(vacrel->rel, MAIN_FORKNUM, pblkno);
				CHECK_FOR_INTERRUPTS();
			}
			prefetchedUntil = prefetchStart;
		}

		buf = ReadBufferExtended(vacrel->rel, MAIN_FORKNUM, blkno, RBM_NORMAL,
								 vacrel->bstrategy);

		/* In this phase we only need shared access to the buffer */
		LockBuffer(buf, BUFFER_LOCK_SHARE);

		page = BufferGetPage(buf);

		if (PageIsNew(page) || PageIsEmpty(page))
		{
			UnlockReleaseBuffer(buf);
			continue;
		}

		hastup = false;
		maxoff = PageGetMaxOffsetNumber(page);
		for (offnum = FirstOffsetNumber;
			 offnum <= maxoff;
			 offnum = OffsetNumberNext(offnum))
		{
			ItemId		itemid;

			itemid = PageGetItemId(page, offnum);

			/*
			 * Note: any non-unused item should be taken as a reason to keep
			 * this page.  We formerly thought that DEAD tuples could be
			 * thrown away, but that's not so, because we'd not have cleaned
			 * out their index entries.
			 */
			if (ItemIdIsUsed(itemid))
			{
				hastup = true;
				break;			/* can stop scanning */
			}
		}						/* scan along page */

		UnlockReleaseBuffer(buf);

		/* Done scanning if we found a tuple here */
		if (hastup)
			return blkno + 1;
	}

	/*
	 * If we fall out of the loop, all the previously-thought-to-be-empty
	 * pages still are; we need not bother to look at the last known-nonempty
	 * page.
	 */
	return vacrel->nonempty_pages;
}

/*
>>>>>>> ff516792
 * Return the maximum number of dead tuples we can record.
 */
static long
compute_max_dead_tuples(BlockNumber relblocks, bool hasindex)
{
	long		maxtuples;
	int			vac_work_mem = IsAutoVacuumWorkerProcess() &&
	autovacuum_work_mem != -1 ?
	autovacuum_work_mem : maintenance_work_mem;

	if (hasindex)
	{
		maxtuples = MAXDEADTUPLES(vac_work_mem * 1024L);
		maxtuples = Min(maxtuples, INT_MAX);
		maxtuples = Min(maxtuples, MAXDEADTUPLES(MaxAllocSize));

		/* curious coding here to ensure the multiplication can't overflow */
		if ((BlockNumber) (maxtuples / LAZY_ALLOC_TUPLES) > relblocks)
			maxtuples = relblocks * LAZY_ALLOC_TUPLES;

		/* stay sane if small maintenance_work_mem */
		maxtuples = Max(maxtuples, MaxHeapTuplesPerPage);
	}
	else
		maxtuples = MaxHeapTuplesPerPage;

	return maxtuples;
}

/*
 * lazy_space_alloc - space allocation decisions for lazy vacuum
 *
 * See the comments at the head of this file for rationale.
 */
static void
lazy_space_alloc(LVRelState *vacrel, int nworkers, BlockNumber nblocks)
{
	LVDeadTuples *dead_tuples;
	long		maxtuples;

	/*
	 * Initialize state for a parallel vacuum.  As of now, only one worker can
	 * be used for an index, so we invoke parallelism only if there are at
	 * least two indexes on a table.
	 */
	if (nworkers >= 0 && vacrel->nindexes > 1 && vacrel->do_index_vacuuming)
	{
		/*
		 * Since parallel workers cannot access data in temporary tables, we
		 * can't perform parallel vacuum on them.
		 */
		if (RelationUsesLocalBuffers(vacrel->rel))
		{
			/*
			 * Give warning only if the user explicitly tries to perform a
			 * parallel vacuum on the temporary table.
			 */
			if (nworkers > 0)
				ereport(WARNING,
						(errmsg("disabling parallel option of vacuum on \"%s\" --- cannot vacuum temporary tables in parallel",
								vacrel->relname)));
		}
		else
			vacrel->lps = begin_parallel_vacuum(vacrel, nblocks, nworkers);

		/* If parallel mode started, we're done */
		if (ParallelVacuumIsActive(vacrel))
			return;
	}

	maxtuples = compute_max_dead_tuples(nblocks, vacrel->nindexes > 0);

	dead_tuples = (LVDeadTuples *) palloc(SizeOfDeadTuples(maxtuples));
	dead_tuples->num_tuples = 0;
	dead_tuples->max_tuples = (int) maxtuples;

	vacrel->dead_tuples = dead_tuples;
}

/*
<<<<<<< HEAD
=======
 * lazy_space_free - free space allocated in lazy_space_alloc
 */
static void
lazy_space_free(LVRelState *vacrel)
{
	if (!ParallelVacuumIsActive(vacrel))
		return;

	/*
	 * End parallel mode before updating index statistics as we cannot write
	 * during parallel mode.
	 */
	end_parallel_vacuum(vacrel);
}

/*
 *	lazy_tid_reaped() -- is a particular tid deletable?
 *
 *		This has the right signature to be an IndexBulkDeleteCallback.
 *
 *		Assumes dead_tuples array is in sorted order.
 */
static bool
lazy_tid_reaped(ItemPointer itemptr, void *state)
{
	LVDeadTuples *dead_tuples = (LVDeadTuples *) state;
	int64		litem,
				ritem,
				item;
	ItemPointer res;

	litem = itemptr_encode(&dead_tuples->itemptrs[0]);
	ritem = itemptr_encode(&dead_tuples->itemptrs[dead_tuples->num_tuples - 1]);
	item = itemptr_encode(itemptr);

	/*
	 * Doing a simple bound check before bsearch() is useful to avoid the
	 * extra cost of bsearch(), especially if dead tuples on the heap are
	 * concentrated in a certain range.  Since this function is called for
	 * every index tuple, it pays to be really fast.
	 */
	if (item < litem || item > ritem)
		return false;

	res = (ItemPointer) bsearch((void *) itemptr,
								(void *) dead_tuples->itemptrs,
								dead_tuples->num_tuples,
								sizeof(ItemPointerData),
								vac_cmp_itemptr);

	return (res != NULL);
}

/*
 * Comparator routines for use with qsort() and bsearch().
 */
static int
vac_cmp_itemptr(const void *left, const void *right)
{
	BlockNumber lblk,
				rblk;
	OffsetNumber loff,
				roff;

	lblk = ItemPointerGetBlockNumber((ItemPointer) left);
	rblk = ItemPointerGetBlockNumber((ItemPointer) right);

	if (lblk < rblk)
		return -1;
	if (lblk > rblk)
		return 1;

	loff = ItemPointerGetOffsetNumber((ItemPointer) left);
	roff = ItemPointerGetOffsetNumber((ItemPointer) right);

	if (loff < roff)
		return -1;
	if (loff > roff)
		return 1;

	return 0;
}

/*
>>>>>>> ff516792
 * Check if every tuple in the given page is visible to all current and future
 * transactions. Also return the visibility_cutoff_xid which is the highest
 * xmin amongst the visible tuples.  Set *all_frozen to true if every tuple
 * on this page is frozen.
 */
static bool
heap_page_is_all_visible(LVRelState *vacrel, Buffer buf,
						 TransactionId *visibility_cutoff_xid,
						 bool *all_frozen)
{
	Page		page = BufferGetPage(buf);
	BlockNumber blockno = BufferGetBlockNumber(buf);
	OffsetNumber offnum,
				maxoff;
	bool		all_visible = true;

	*visibility_cutoff_xid = InvalidTransactionId;
	*all_frozen = true;

	/*
	 * This is a stripped down version of the line pointer scan in
	 * lazy_scan_heap(). So if you change anything here, also check that code.
	 */
	maxoff = PageGetMaxOffsetNumber(page);
	for (offnum = FirstOffsetNumber;
		 offnum <= maxoff && all_visible;
		 offnum = OffsetNumberNext(offnum))
	{
		ItemId		itemid;
		HeapTupleData tuple;

		/*
		 * Set the offset number so that we can display it along with any
		 * error that occurred while processing this tuple.
		 */
		vacrel->offnum = offnum;
		itemid = PageGetItemId(page, offnum);

		/* Unused or redirect line pointers are of no interest */
		if (!ItemIdIsUsed(itemid) || ItemIdIsRedirected(itemid))
			continue;

		ItemPointerSet(&(tuple.t_self), blockno, offnum);

		/*
		 * Dead line pointers can have index pointers pointing to them. So
		 * they can't be treated as visible
		 */
		if (ItemIdIsDead(itemid))
		{
			all_visible = false;
			*all_frozen = false;
			break;
		}

		Assert(ItemIdIsNormal(itemid));

		tuple.t_data = (HeapTupleHeader) PageGetItem(page, itemid);
		tuple.t_len = ItemIdGetLength(itemid);
		tuple.t_tableOid = RelationGetRelid(vacrel->rel);

		switch (HeapTupleSatisfiesVacuum(&tuple, vacrel->OldestXmin, buf))
		{
			case HEAPTUPLE_LIVE:
				{
					TransactionId xmin;

					/* Check comments in lazy_scan_heap. */
					if (!HeapTupleHeaderXminCommitted(tuple.t_data))
					{
						all_visible = false;
						*all_frozen = false;
						break;
					}

					/*
					 * The inserter definitely committed. But is it old enough
					 * that everyone sees it as committed?
					 */
					xmin = HeapTupleHeaderGetXmin(tuple.t_data);
					if (!TransactionIdPrecedes(xmin, vacrel->OldestXmin))
					{
						all_visible = false;
						*all_frozen = false;
						break;
					}

					/* Track newest xmin on page. */
					if (TransactionIdFollows(xmin, *visibility_cutoff_xid))
						*visibility_cutoff_xid = xmin;

					/* Check whether this tuple is already frozen or not */
					if (all_visible && *all_frozen &&
						heap_tuple_needs_eventual_freeze(tuple.t_data))
						*all_frozen = false;
				}
				break;

			case HEAPTUPLE_DEAD:
			case HEAPTUPLE_RECENTLY_DEAD:
			case HEAPTUPLE_INSERT_IN_PROGRESS:
			case HEAPTUPLE_DELETE_IN_PROGRESS:
				{
					all_visible = false;
					*all_frozen = false;
					break;
				}
			default:
				elog(ERROR, "unexpected HeapTupleSatisfiesVacuum result");
				break;
		}
	}							/* scan along page */

	/* Clear the offset information once we have processed the given page. */
	vacrel->offnum = InvalidOffsetNumber;

	return all_visible;
}

/*
 * Compute the number of parallel worker processes to request.  Both index
 * vacuum and index cleanup can be executed with parallel workers.  The index
 * is eligible for parallel vacuum iff its size is greater than
 * min_parallel_index_scan_size as invoking workers for very small indexes
 * can hurt performance.
 *
 * nrequested is the number of parallel workers that user requested.  If
 * nrequested is 0, we compute the parallel degree based on nindexes, that is
 * the number of indexes that support parallel vacuum.  This function also
 * sets can_parallel_vacuum to remember indexes that participate in parallel
 * vacuum.
 */
static int
compute_parallel_vacuum_workers(LVRelState *vacrel, int nrequested,
								bool *can_parallel_vacuum)
{
	int			nindexes_parallel = 0;
	int			nindexes_parallel_bulkdel = 0;
	int			nindexes_parallel_cleanup = 0;
	int			parallel_workers;

	/*
	 * We don't allow performing parallel operation in standalone backend or
	 * when parallelism is disabled.
	 */
	if (!IsUnderPostmaster || max_parallel_maintenance_workers == 0)
		return 0;

	/*
	 * Compute the number of indexes that can participate in parallel vacuum.
	 */
	for (int idx = 0; idx < vacrel->nindexes; idx++)
	{
		Relation	indrel = vacrel->indrels[idx];
		uint8		vacoptions = indrel->rd_indam->amparallelvacuumoptions;

		if (vacoptions == VACUUM_OPTION_NO_PARALLEL ||
			RelationGetNumberOfBlocks(indrel) < min_parallel_index_scan_size)
			continue;

		can_parallel_vacuum[idx] = true;

		if ((vacoptions & VACUUM_OPTION_PARALLEL_BULKDEL) != 0)
			nindexes_parallel_bulkdel++;
		if (((vacoptions & VACUUM_OPTION_PARALLEL_CLEANUP) != 0) ||
			((vacoptions & VACUUM_OPTION_PARALLEL_COND_CLEANUP) != 0))
			nindexes_parallel_cleanup++;
	}

	nindexes_parallel = Max(nindexes_parallel_bulkdel,
							nindexes_parallel_cleanup);

	/* The leader process takes one index */
	nindexes_parallel--;

	/* No index supports parallel vacuum */
	if (nindexes_parallel <= 0)
		return 0;

	/* Compute the parallel degree */
	parallel_workers = (nrequested > 0) ?
		Min(nrequested, nindexes_parallel) : nindexes_parallel;

	/* Cap by max_parallel_maintenance_workers */
	parallel_workers = Min(parallel_workers, max_parallel_maintenance_workers);

	return parallel_workers;
}

/*
 * Update index statistics in pg_class if the statistics are accurate.
 */
static void
update_index_statistics(LVRelState *vacrel)
{
	Relation   *indrels = vacrel->indrels;
	int			nindexes = vacrel->nindexes;
	IndexBulkDeleteResult **indstats = vacrel->indstats;

	Assert(!IsInParallelMode());

	for (int idx = 0; idx < nindexes; idx++)
	{
		Relation	indrel = indrels[idx];
		IndexBulkDeleteResult *istat = indstats[idx];

		if (istat == NULL || istat->estimated_count)
			continue;

		/* Update index statistics */
		vac_update_relstats(indrel,
							istat->num_pages,
							istat->num_index_tuples,
							0,
							false,
							InvalidTransactionId,
							InvalidMultiXactId,
							false);
	}
}

/*
 * This function prepares and returns parallel vacuum state if we can launch
 * even one worker.  This function is responsible for entering parallel mode,
 * create a parallel context, and then initialize the DSM segment.
 */
static LVParallelState *
begin_parallel_vacuum(LVRelState *vacrel, BlockNumber nblocks,
					  int nrequested)
{
	LVParallelState *lps = NULL;
	Relation   *indrels = vacrel->indrels;
	int			nindexes = vacrel->nindexes;
	ParallelContext *pcxt;
	LVShared   *shared;
	LVDeadTuples *dead_tuples;
	BufferUsage *buffer_usage;
	WalUsage   *wal_usage;
	bool	   *can_parallel_vacuum;
	long		maxtuples;
	Size		est_shared;
	Size		est_deadtuples;
	int			nindexes_mwm = 0;
	int			parallel_workers = 0;
	int			querylen;

	/*
	 * A parallel vacuum must be requested and there must be indexes on the
	 * relation
	 */
	Assert(nrequested >= 0);
	Assert(nindexes > 0);

	/*
	 * Compute the number of parallel vacuum workers to launch
	 */
	can_parallel_vacuum = (bool *) palloc0(sizeof(bool) * nindexes);
	parallel_workers = compute_parallel_vacuum_workers(vacrel,
													   nrequested,
													   can_parallel_vacuum);

	/* Can't perform vacuum in parallel */
	if (parallel_workers <= 0)
	{
		pfree(can_parallel_vacuum);
		return lps;
	}

	lps = (LVParallelState *) palloc0(sizeof(LVParallelState));

	EnterParallelMode();
	pcxt = CreateParallelContext("postgres", "parallel_vacuum_main",
								 parallel_workers);
	Assert(pcxt->nworkers > 0);
	lps->pcxt = pcxt;

	/* Estimate size for shared information -- PARALLEL_VACUUM_KEY_SHARED */
	est_shared = MAXALIGN(add_size(SizeOfLVShared, BITMAPLEN(nindexes)));
	for (int idx = 0; idx < nindexes; idx++)
	{
		Relation	indrel = indrels[idx];
		uint8		vacoptions = indrel->rd_indam->amparallelvacuumoptions;

		/*
		 * Cleanup option should be either disabled, always performing in
		 * parallel or conditionally performing in parallel.
		 */
		Assert(((vacoptions & VACUUM_OPTION_PARALLEL_CLEANUP) == 0) ||
			   ((vacoptions & VACUUM_OPTION_PARALLEL_COND_CLEANUP) == 0));
		Assert(vacoptions <= VACUUM_OPTION_MAX_VALID_VALUE);

		/* Skip indexes that don't participate in parallel vacuum */
		if (!can_parallel_vacuum[idx])
			continue;

		if (indrel->rd_indam->amusemaintenanceworkmem)
			nindexes_mwm++;

		est_shared = add_size(est_shared, sizeof(LVSharedIndStats));

		/*
		 * Remember the number of indexes that support parallel operation for
		 * each phase.
		 */
		if ((vacoptions & VACUUM_OPTION_PARALLEL_BULKDEL) != 0)
			lps->nindexes_parallel_bulkdel++;
		if ((vacoptions & VACUUM_OPTION_PARALLEL_CLEANUP) != 0)
			lps->nindexes_parallel_cleanup++;
		if ((vacoptions & VACUUM_OPTION_PARALLEL_COND_CLEANUP) != 0)
			lps->nindexes_parallel_condcleanup++;
	}
	shm_toc_estimate_chunk(&pcxt->estimator, est_shared);
	shm_toc_estimate_keys(&pcxt->estimator, 1);

	/* Estimate size for dead tuples -- PARALLEL_VACUUM_KEY_DEAD_TUPLES */
	maxtuples = compute_max_dead_tuples(nblocks, true);
	est_deadtuples = MAXALIGN(SizeOfDeadTuples(maxtuples));
	shm_toc_estimate_chunk(&pcxt->estimator, est_deadtuples);
	shm_toc_estimate_keys(&pcxt->estimator, 1);

	/*
	 * Estimate space for BufferUsage and WalUsage --
	 * PARALLEL_VACUUM_KEY_BUFFER_USAGE and PARALLEL_VACUUM_KEY_WAL_USAGE.
	 *
	 * If there are no extensions loaded that care, we could skip this.  We
	 * have no way of knowing whether anyone's looking at pgBufferUsage or
	 * pgWalUsage, so do it unconditionally.
	 */
	shm_toc_estimate_chunk(&pcxt->estimator,
						   mul_size(sizeof(BufferUsage), pcxt->nworkers));
	shm_toc_estimate_keys(&pcxt->estimator, 1);
	shm_toc_estimate_chunk(&pcxt->estimator,
						   mul_size(sizeof(WalUsage), pcxt->nworkers));
	shm_toc_estimate_keys(&pcxt->estimator, 1);

	/* Finally, estimate PARALLEL_VACUUM_KEY_QUERY_TEXT space */
	if (debug_query_string)
	{
		querylen = strlen(debug_query_string);
		shm_toc_estimate_chunk(&pcxt->estimator, querylen + 1);
		shm_toc_estimate_keys(&pcxt->estimator, 1);
	}
	else
		querylen = 0;			/* keep compiler quiet */

	InitializeParallelDSM(pcxt);

	/* Prepare shared information */
	shared = (LVShared *) shm_toc_allocate(pcxt->toc, est_shared);
	MemSet(shared, 0, est_shared);
	shared->relid = RelationGetRelid(vacrel->rel);
	shared->elevel = elevel;
	shared->maintenance_work_mem_worker =
		(nindexes_mwm > 0) ?
		maintenance_work_mem / Min(parallel_workers, nindexes_mwm) :
		maintenance_work_mem;

	pg_atomic_init_u32(&(shared->cost_balance), 0);
	pg_atomic_init_u32(&(shared->active_nworkers), 0);
	pg_atomic_init_u32(&(shared->idx), 0);
	shared->offset = MAXALIGN(add_size(SizeOfLVShared, BITMAPLEN(nindexes)));

	/*
	 * Initialize variables for shared index statistics, set NULL bitmap and
	 * the size of stats for each index.
	 */
	memset(shared->bitmap, 0x00, BITMAPLEN(nindexes));
	for (int idx = 0; idx < nindexes; idx++)
	{
		if (!can_parallel_vacuum[idx])
			continue;

		/* Set NOT NULL as this index does support parallelism */
		shared->bitmap[idx >> 3] |= 1 << (idx & 0x07);
	}

	shm_toc_insert(pcxt->toc, PARALLEL_VACUUM_KEY_SHARED, shared);
	lps->lvshared = shared;

	/* Prepare the dead tuple space */
	dead_tuples = (LVDeadTuples *) shm_toc_allocate(pcxt->toc, est_deadtuples);
	dead_tuples->max_tuples = maxtuples;
	dead_tuples->num_tuples = 0;
	MemSet(dead_tuples->itemptrs, 0, sizeof(ItemPointerData) * maxtuples);
	shm_toc_insert(pcxt->toc, PARALLEL_VACUUM_KEY_DEAD_TUPLES, dead_tuples);
	vacrel->dead_tuples = dead_tuples;

	/*
	 * Allocate space for each worker's BufferUsage and WalUsage; no need to
	 * initialize
	 */
	buffer_usage = shm_toc_allocate(pcxt->toc,
									mul_size(sizeof(BufferUsage), pcxt->nworkers));
	shm_toc_insert(pcxt->toc, PARALLEL_VACUUM_KEY_BUFFER_USAGE, buffer_usage);
	lps->buffer_usage = buffer_usage;
	wal_usage = shm_toc_allocate(pcxt->toc,
								 mul_size(sizeof(WalUsage), pcxt->nworkers));
	shm_toc_insert(pcxt->toc, PARALLEL_VACUUM_KEY_WAL_USAGE, wal_usage);
	lps->wal_usage = wal_usage;

	/* Store query string for workers */
	if (debug_query_string)
	{
		char	   *sharedquery;

		sharedquery = (char *) shm_toc_allocate(pcxt->toc, querylen + 1);
		memcpy(sharedquery, debug_query_string, querylen + 1);
		sharedquery[querylen] = '\0';
		shm_toc_insert(pcxt->toc,
					   PARALLEL_VACUUM_KEY_QUERY_TEXT, sharedquery);
	}

	pfree(can_parallel_vacuum);
	return lps;
}

/*
 * Destroy the parallel context, and end parallel mode.
 *
 * Since writes are not allowed during parallel mode, copy the
 * updated index statistics from DSM into local memory and then later use that
 * to update the index statistics.  One might think that we can exit from
 * parallel mode, update the index statistics and then destroy parallel
 * context, but that won't be safe (see ExitParallelMode).
 */
static void
end_parallel_vacuum(LVRelState *vacrel)
{
	IndexBulkDeleteResult **indstats = vacrel->indstats;
	LVParallelState *lps = vacrel->lps;
	int			nindexes = vacrel->nindexes;

	Assert(!IsParallelWorker());

	/* Copy the updated statistics */
	for (int idx = 0; idx < nindexes; idx++)
	{
		LVSharedIndStats *shared_istat;

		shared_istat = parallel_stats_for_idx(lps->lvshared, idx);

		/*
		 * Skip unused slot.  The statistics of this index are already stored
		 * in local memory.
		 */
		if (shared_istat == NULL)
			continue;

		if (shared_istat->updated)
		{
			indstats[idx] = (IndexBulkDeleteResult *) palloc0(sizeof(IndexBulkDeleteResult));
			memcpy(indstats[idx], &(shared_istat->istat), sizeof(IndexBulkDeleteResult));
		}
		else
			indstats[idx] = NULL;
	}

	DestroyParallelContext(lps->pcxt);
	ExitParallelMode();

	/* Deactivate parallel vacuum */
	pfree(lps);
	vacrel->lps = NULL;
}

/*
 * Return shared memory statistics for index at offset 'getidx', if any
 */
static LVSharedIndStats *
parallel_stats_for_idx(LVShared *lvshared, int getidx)
{
	char	   *p;

	if (IndStatsIsNull(lvshared, getidx))
		return NULL;

	p = (char *) GetSharedIndStats(lvshared);
	for (int idx = 0; idx < getidx; idx++)
	{
		if (IndStatsIsNull(lvshared, idx))
			continue;

		p += sizeof(LVSharedIndStats);
	}

	return (LVSharedIndStats *) p;
}

/*
 * Returns false, if the given index can't participate in parallel index
 * vacuum or parallel index cleanup
 */
static bool
parallel_processing_is_safe(Relation indrel, LVShared *lvshared)
{
	uint8		vacoptions = indrel->rd_indam->amparallelvacuumoptions;

	/* first_time must be true only if for_cleanup is true */
	Assert(lvshared->for_cleanup || !lvshared->first_time);

	if (lvshared->for_cleanup)
	{
		/* Skip, if the index does not support parallel cleanup */
		if (((vacoptions & VACUUM_OPTION_PARALLEL_CLEANUP) == 0) &&
			((vacoptions & VACUUM_OPTION_PARALLEL_COND_CLEANUP) == 0))
			return true;

		/*
		 * Skip, if the index supports parallel cleanup conditionally, but we
		 * have already processed the index (for bulkdelete).  See the
		 * comments for option VACUUM_OPTION_PARALLEL_COND_CLEANUP to know
		 * when indexes support parallel cleanup conditionally.
		 */
		if (!lvshared->first_time &&
			((vacoptions & VACUUM_OPTION_PARALLEL_COND_CLEANUP) != 0))
			return false;
	}
	else if ((vacoptions & VACUUM_OPTION_PARALLEL_BULKDEL) == 0)
	{
		/* Skip if the index does not support parallel bulk deletion */
		return false;
	}

	return true;
}

/*
 * Perform work within a launched parallel process.
 *
 * Since parallel vacuum workers perform only index vacuum or index cleanup,
 * we don't need to report progress information.
 */
void
parallel_vacuum_main(dsm_segment *seg, shm_toc *toc)
{
	Relation	rel;
	Relation   *indrels;
	LVShared   *lvshared;
	LVDeadTuples *dead_tuples;
	BufferUsage *buffer_usage;
	WalUsage   *wal_usage;
	int			nindexes;
	char	   *sharedquery;
	LVRelState	vacrel;
	ErrorContextCallback errcallback;

	lvshared = (LVShared *) shm_toc_lookup(toc, PARALLEL_VACUUM_KEY_SHARED,
										   false);
	elevel = lvshared->elevel;

	if (lvshared->for_cleanup)
		elog(DEBUG1, "starting parallel vacuum worker for cleanup");
	else
		elog(DEBUG1, "starting parallel vacuum worker for bulk delete");

	/* Set debug_query_string for individual workers */
	sharedquery = shm_toc_lookup(toc, PARALLEL_VACUUM_KEY_QUERY_TEXT, true);
	debug_query_string = sharedquery;
	pgstat_report_activity(STATE_RUNNING, debug_query_string);

	/*
	 * Open table.  The lock mode is the same as the leader process.  It's
	 * okay because the lock mode does not conflict among the parallel
	 * workers.
	 */
	rel = table_open(lvshared->relid, ShareUpdateExclusiveLock);

	/*
	 * Open all indexes. indrels are sorted in order by OID, which should be
	 * matched to the leader's one.
	 */
	vac_open_indexes(rel, RowExclusiveLock, &nindexes, &indrels);
	Assert(nindexes > 0);

	/* Set dead tuple space */
	dead_tuples = (LVDeadTuples *) shm_toc_lookup(toc,
												  PARALLEL_VACUUM_KEY_DEAD_TUPLES,
												  false);

	/* Set cost-based vacuum delay */
	VacuumCostActive = (VacuumCostDelay > 0);
	VacuumCostBalance = 0;
	VacuumPageHit = 0;
	VacuumPageMiss = 0;
	VacuumPageDirty = 0;
	VacuumCostBalanceLocal = 0;
	VacuumSharedCostBalance = &(lvshared->cost_balance);
	VacuumActiveNWorkers = &(lvshared->active_nworkers);

	vacrel.rel = rel;
	vacrel.indrels = indrels;
	vacrel.nindexes = nindexes;
	/* Each parallel VACUUM worker gets its own access strategy */
	vacrel.bstrategy = GetAccessStrategy(BAS_VACUUM);
	vacrel.indstats = (IndexBulkDeleteResult **)
		palloc0(nindexes * sizeof(IndexBulkDeleteResult *));

	if (lvshared->maintenance_work_mem_worker > 0)
		maintenance_work_mem = lvshared->maintenance_work_mem_worker;

	/*
	 * Initialize vacrel for use as error callback arg by parallel worker.
	 */
	vacrel.relnamespace = get_namespace_name(RelationGetNamespace(rel));
	vacrel.relname = pstrdup(RelationGetRelationName(rel));
	vacrel.indname = NULL;
	vacrel.phase = VACUUM_ERRCB_PHASE_UNKNOWN;	/* Not yet processing */
	vacrel.dead_tuples = dead_tuples;

	/* Setup error traceback support for ereport() */
	errcallback.callback = vacuum_error_callback;
	errcallback.arg = &vacrel;
	errcallback.previous = error_context_stack;
	error_context_stack = &errcallback;

	/* Prepare to track buffer usage during parallel execution */
	InstrStartParallelQuery();

	/* Process indexes to perform vacuum/cleanup */
	do_parallel_processing(&vacrel, lvshared);

	/* Report buffer/WAL usage during parallel execution */
	buffer_usage = shm_toc_lookup(toc, PARALLEL_VACUUM_KEY_BUFFER_USAGE, false);
	wal_usage = shm_toc_lookup(toc, PARALLEL_VACUUM_KEY_WAL_USAGE, false);
	InstrEndParallelQuery(&buffer_usage[ParallelWorkerNumber],
						  &wal_usage[ParallelWorkerNumber]);

	/* Pop the error context stack */
	error_context_stack = errcallback.previous;

	vac_close_indexes(nindexes, indrels, RowExclusiveLock);
<<<<<<< HEAD
	table_close(onerel, ShareUpdateExclusiveLock);
	pfree(vacrelstats.indstats);
=======
	table_close(rel, ShareUpdateExclusiveLock);
	FreeAccessStrategy(vacrel.bstrategy);
	pfree(vacrel.indstats);
}

/*
 * Error context callback for errors occurring during vacuum.
 */
static void
vacuum_error_callback(void *arg)
{
	LVRelState *errinfo = arg;

	switch (errinfo->phase)
	{
		case VACUUM_ERRCB_PHASE_SCAN_HEAP:
			if (BlockNumberIsValid(errinfo->blkno))
			{
				if (OffsetNumberIsValid(errinfo->offnum))
					errcontext("while scanning block %u and offset %u of relation \"%s.%s\"",
							   errinfo->blkno, errinfo->offnum, errinfo->relnamespace, errinfo->relname);
				else
					errcontext("while scanning block %u of relation \"%s.%s\"",
							   errinfo->blkno, errinfo->relnamespace, errinfo->relname);
			}
			else
				errcontext("while scanning relation \"%s.%s\"",
						   errinfo->relnamespace, errinfo->relname);
			break;

		case VACUUM_ERRCB_PHASE_VACUUM_HEAP:
			if (BlockNumberIsValid(errinfo->blkno))
			{
				if (OffsetNumberIsValid(errinfo->offnum))
					errcontext("while vacuuming block %u and offset %u of relation \"%s.%s\"",
							   errinfo->blkno, errinfo->offnum, errinfo->relnamespace, errinfo->relname);
				else
					errcontext("while vacuuming block %u of relation \"%s.%s\"",
							   errinfo->blkno, errinfo->relnamespace, errinfo->relname);
			}
			else
				errcontext("while vacuuming relation \"%s.%s\"",
						   errinfo->relnamespace, errinfo->relname);
			break;

		case VACUUM_ERRCB_PHASE_VACUUM_INDEX:
			errcontext("while vacuuming index \"%s\" of relation \"%s.%s\"",
					   errinfo->indname, errinfo->relnamespace, errinfo->relname);
			break;

		case VACUUM_ERRCB_PHASE_INDEX_CLEANUP:
			errcontext("while cleaning up index \"%s\" of relation \"%s.%s\"",
					   errinfo->indname, errinfo->relnamespace, errinfo->relname);
			break;

		case VACUUM_ERRCB_PHASE_TRUNCATE:
			if (BlockNumberIsValid(errinfo->blkno))
				errcontext("while truncating relation \"%s.%s\" to %u blocks",
						   errinfo->relnamespace, errinfo->relname, errinfo->blkno);
			break;

		case VACUUM_ERRCB_PHASE_UNKNOWN:
		default:
			return;				/* do nothing; the errinfo may not be
								 * initialized */
	}
}

/*
 * Updates the information required for vacuum error callback.  This also saves
 * the current information which can be later restored via restore_vacuum_error_info.
 */
static void
update_vacuum_error_info(LVRelState *vacrel, LVSavedErrInfo *saved_vacrel,
						 int phase, BlockNumber blkno, OffsetNumber offnum)
{
	if (saved_vacrel)
	{
		saved_vacrel->offnum = vacrel->offnum;
		saved_vacrel->blkno = vacrel->blkno;
		saved_vacrel->phase = vacrel->phase;
	}

	vacrel->blkno = blkno;
	vacrel->offnum = offnum;
	vacrel->phase = phase;
}

/*
 * Restores the vacuum information saved via a prior call to update_vacuum_error_info.
 */
static void
restore_vacuum_error_info(LVRelState *vacrel,
						  const LVSavedErrInfo *saved_vacrel)
{
	vacrel->blkno = saved_vacrel->blkno;
	vacrel->offnum = saved_vacrel->offnum;
	vacrel->phase = saved_vacrel->phase;
>>>>>>> ff516792
}<|MERGE_RESOLUTION|>--- conflicted
+++ resolved
@@ -51,6 +51,7 @@
 #include <math.h>
 
 #include "access/amapi.h"
+#include "access/genam.h"
 #include "access/heapam.h"
 #include "access/heapam_xlog.h"
 #include "access/htup_details.h"
@@ -61,14 +62,12 @@
 #include "access/visibilitymap.h"
 #include "access/xact.h"
 #include "access/xlog.h"
-#include "catalog/index.h"
 #include "catalog/storage.h"
 #include "commands/dbcommands.h"
 #include "commands/progress.h"
 #include "commands/vacuum.h"
 #include "executor/instrument.h"
 #include "miscadmin.h"
-#include "optimizer/paths.h"
 #include "pgstat.h"
 #include "portability/instr_time.h"
 #include "postmaster/autovacuum.h"
@@ -77,14 +76,11 @@
 #include "storage/lmgr.h"
 #include "tcop/tcopprot.h"
 #include "utils/lsyscache.h"
-#include "utils/memutils.h"
 #include "utils/pg_rusage.h"
 #include "utils/timestamp.h"
 
 
 /*
-<<<<<<< HEAD
-=======
  * Space/time tradeoff parameters: do these need to be user-tunable?
  *
  * To consider truncating the relation, we want there to be at least
@@ -128,214 +124,16 @@
 	((BlockNumber) (((uint64) 8 * 1024 * 1024 * 1024) / BLCKSZ))
 
 /*
->>>>>>> ff516792
- * Guesstimation of number of dead tuples per page.  This is used to
- * provide an upper limit to memory allocated when vacuuming small
- * tables.
- */
-#define LAZY_ALLOC_TUPLES		MaxHeapTuplesPerPage
-
-/*
  * Before we consider skipping a page that's marked as clean in
  * visibility map, we must've seen at least this many clean pages.
  */
 #define SKIP_PAGES_THRESHOLD	((BlockNumber) 32)
 
 /*
- * DSM keys for parallel vacuum.  Unlike other parallel execution code, since
- * we don't need to worry about DSM keys conflicting with plan_node_id we can
- * use small integers.
+ * Size of the prefetch window for lazy vacuum backwards truncation scan.
+ * Needs to be a power of 2.
  */
-#define PARALLEL_VACUUM_KEY_SHARED			1
-#define PARALLEL_VACUUM_KEY_DEAD_TUPLES		2
-#define PARALLEL_VACUUM_KEY_QUERY_TEXT		3
-#define PARALLEL_VACUUM_KEY_BUFFER_USAGE	4
-#define PARALLEL_VACUUM_KEY_WAL_USAGE		5
-
-/*
- * Macro to check if we are in a parallel vacuum.  If true, we are in the
- * parallel mode and the DSM segment is initialized.
- */
-#define ParallelVacuumIsActive(vacrel) ((vacrel)->lps != NULL)
-
-/*
- * Shared information among parallel workers.  So this is allocated in the DSM
- * segment.
- */
-typedef struct LVShared
-{
-	/*
-	 * Target table relid and log level.  These fields are not modified during
-	 * the lazy vacuum.
-	 */
-	Oid			relid;
-	int			elevel;
-
-	/*
-	 * An indication for vacuum workers to perform either index vacuum or
-	 * index cleanup.  first_time is true only if for_cleanup is true and
-	 * bulk-deletion is not performed yet.
-	 */
-	bool		for_cleanup;
-	bool		first_time;
-
-	/*
-	 * Fields for both index vacuum and cleanup.
-	 *
-	 * reltuples is the total number of input heap tuples.  We set either old
-	 * live tuples in the index vacuum case or the new live tuples in the
-	 * index cleanup case.
-	 *
-	 * estimated_count is true if reltuples is an estimated value.  (Note that
-	 * reltuples could be -1 in this case, indicating we have no idea.)
-	 */
-	double		reltuples;
-	bool		estimated_count;
-
-	/*
-	 * In single process lazy vacuum we could consume more memory during index
-	 * vacuuming or cleanup apart from the memory for heap scanning.  In
-	 * parallel vacuum, since individual vacuum workers can consume memory
-	 * equal to maintenance_work_mem, the new maintenance_work_mem for each
-	 * worker is set such that the parallel operation doesn't consume more
-	 * memory than single process lazy vacuum.
-	 */
-	int			maintenance_work_mem_worker;
-
-	/*
-	 * Shared vacuum cost balance.  During parallel vacuum,
-	 * VacuumSharedCostBalance points to this value and it accumulates the
-	 * balance of each parallel vacuum worker.
-	 */
-	pg_atomic_uint32 cost_balance;
-
-	/*
-	 * Number of active parallel workers.  This is used for computing the
-	 * minimum threshold of the vacuum cost balance before a worker sleeps for
-	 * cost-based delay.
-	 */
-	pg_atomic_uint32 active_nworkers;
-
-	/*
-	 * Variables to control parallel vacuum.  We have a bitmap to indicate
-	 * which index has stats in shared memory.  The set bit in the map
-	 * indicates that the particular index supports a parallel vacuum.
-	 */
-	pg_atomic_uint32 idx;		/* counter for vacuuming and clean up */
-	uint32		offset;			/* sizeof header incl. bitmap */
-	bits8		bitmap[FLEXIBLE_ARRAY_MEMBER];	/* bit map of NULLs */
-
-	/* Shared index statistics data follows at end of struct */
-} LVShared;
-
-#define SizeOfLVShared (offsetof(LVShared, bitmap) + sizeof(bits8))
-#define GetSharedIndStats(s) \
-	((LVSharedIndStats *)((char *)(s) + ((LVShared *)(s))->offset))
-#define IndStatsIsNull(s, i) \
-	(!(((LVShared *)(s))->bitmap[(i) >> 3] & (1 << ((i) & 0x07))))
-
-/*
- * Struct for an index bulk-deletion statistic used for parallel vacuum.  This
- * is allocated in the DSM segment.
- */
-typedef struct LVSharedIndStats
-{
-	bool		updated;		/* are the stats updated? */
-	IndexBulkDeleteResult istat;
-} LVSharedIndStats;
-
-/* Struct for maintaining a parallel vacuum state. */
-typedef struct LVParallelState
-{
-	ParallelContext *pcxt;
-
-	/* Shared information among parallel vacuum workers */
-	LVShared   *lvshared;
-
-	/* Points to buffer usage area in DSM */
-	BufferUsage *buffer_usage;
-
-	/* Points to WAL usage area in DSM */
-	WalUsage   *wal_usage;
-
-	/*
-	 * The number of indexes that support parallel index bulk-deletion and
-	 * parallel index cleanup respectively.
-	 */
-	int			nindexes_parallel_bulkdel;
-	int			nindexes_parallel_cleanup;
-	int			nindexes_parallel_condcleanup;
-} LVParallelState;
-
-<<<<<<< HEAD
-/* A few variables that don't seem worth passing around as parameters */
-=======
-typedef struct LVRelState
-{
-	/* Target heap relation and its indexes */
-	Relation	rel;
-	Relation   *indrels;
-	int			nindexes;
-	/* Do index vacuuming/cleanup? */
-	bool		do_index_vacuuming;
-	bool		do_index_cleanup;
-	/* Wraparound failsafe in effect? (implies !do_index_vacuuming) */
-	bool		do_failsafe;
-
-	/* Buffer access strategy and parallel state */
-	BufferAccessStrategy bstrategy;
-	LVParallelState *lps;
-
-	/* Statistics from pg_class when we start out */
-	BlockNumber old_rel_pages;	/* previous value of pg_class.relpages */
-	double		old_live_tuples;	/* previous value of pg_class.reltuples */
-	/* rel's initial relfrozenxid and relminmxid */
-	TransactionId relfrozenxid;
-	MultiXactId relminmxid;
-
-	/* VACUUM operation's cutoff for pruning */
-	TransactionId OldestXmin;
-	/* VACUUM operation's cutoff for freezing XIDs and MultiXactIds */
-	TransactionId FreezeLimit;
-	MultiXactId MultiXactCutoff;
-
-	/* Error reporting state */
-	char	   *relnamespace;
-	char	   *relname;
-	char	   *indname;
-	BlockNumber blkno;			/* used only for heap operations */
-	OffsetNumber offnum;		/* used only for heap operations */
-	VacErrPhase phase;
-
-	/*
-	 * State managed by lazy_scan_heap() follows
-	 */
-	LVDeadTuples *dead_tuples;	/* items to vacuum from indexes */
-	BlockNumber rel_pages;		/* total number of pages */
-	BlockNumber scanned_pages;	/* number of pages we examined */
-	BlockNumber pinskipped_pages;	/* # of pages skipped due to a pin */
-	BlockNumber frozenskipped_pages;	/* # of frozen pages we skipped */
-	BlockNumber tupcount_pages; /* pages whose tuples we counted */
-	BlockNumber pages_removed;	/* pages remove by truncation */
-	BlockNumber lpdead_item_pages;	/* # pages with LP_DEAD items */
-	BlockNumber nonempty_pages; /* actually, last nonempty page + 1 */
-	bool		lock_waiter_detected;
-
-	/* Statistics output by us, for table */
-	double		new_rel_tuples; /* new estimated total # of tuples */
-	double		new_live_tuples;	/* new estimated total # of live tuples */
-	/* Statistics output by index AMs */
-	IndexBulkDeleteResult **indstats;
-
-	/* Instrumentation counters */
-	int			num_index_scans;
-	int64		tuples_deleted; /* # deleted from table */
-	int64		lpdead_items;	/* # deleted from indexes */
-	int64		new_dead_tuples;	/* new estimated total # of dead items in
-									 * table */
-	int64		num_tuples;		/* total number of nonremovable tuples */
-	int64		live_tuples;	/* live tuples (reltuples estimate) */
-} LVRelState;
+#define PREFETCH_SIZE			((BlockNumber) 32)
 
 /*
  * State returned by lazy_scan_prune()
@@ -355,16 +153,7 @@
 	TransactionId visibility_cutoff_xid;	/* For recovery conflicts */
 } LVPagePruneState;
 
-/* Struct for saving and restoring vacuum error information. */
-typedef struct LVSavedErrInfo
-{
-	BlockNumber blkno;
-	OffsetNumber offnum;
-	VacErrPhase phase;
-} LVSavedErrInfo;
-
 /* elevel controls whole VACUUM's verbosity */
->>>>>>> ff516792
 static int	elevel = -1;
 
 
@@ -381,22 +170,9 @@
 static int	lazy_vacuum_heap_page(LVRelState *vacrel, BlockNumber blkno,
 								  Buffer buffer, int tupindex, Buffer *vmbuffer);
 static bool lazy_check_needs_freeze(Buffer buf, bool *hastup,
-<<<<<<< HEAD
-									LVRelStats *vacrelstats);
-static void lazy_vacuum_all_indexes(Relation onerel, Relation *Irel,
-									LVRelStats *vacrelstats, LVParallelState *lps,
-									int nindexes);
-static int	lazy_vacuum_page(Relation onerel, BlockNumber blkno, Buffer buffer,
-							 int tupindex, LVRelStats *vacrelstats, Buffer *vmbuffer);
-static void lazy_space_alloc(LVRelStats *vacrelstats, BlockNumber relblocks);
-static bool heap_page_is_all_visible(Relation rel, Buffer buf,
-									 LVRelStats *vacrelstats,
-=======
 									LVRelState *vacrel);
 static bool lazy_check_wraparound_failsafe(LVRelState *vacrel);
 static void do_parallel_lazy_vacuum_all_indexes(LVRelState *vacrel);
-static void do_parallel_lazy_cleanup_all_indexes(LVRelState *vacrel);
-static void do_parallel_vacuum_or_cleanup(LVRelState *vacrel, int nworkers);
 static void do_parallel_processing(LVRelState *vacrel,
 								   LVShared *lvshared);
 static void do_serial_processing_for_unsafe_indexes(LVRelState *vacrel,
@@ -406,60 +182,13 @@
 														 LVShared *lvshared,
 														 LVSharedIndStats *shared_indstats,
 														 LVRelState *vacrel);
-static void lazy_cleanup_all_indexes(LVRelState *vacrel);
-static IndexBulkDeleteResult *lazy_vacuum_one_index(Relation indrel,
-													IndexBulkDeleteResult *istat,
-													double reltuples,
-													LVRelState *vacrel);
-static IndexBulkDeleteResult *lazy_cleanup_one_index(Relation indrel,
-													 IndexBulkDeleteResult *istat,
-													 double reltuples,
-													 bool estimated_count,
-													 LVRelState *vacrel);
-static bool should_attempt_truncation(LVRelState *vacrel,
-									  VacuumParams *params);
-static void lazy_truncate_heap(LVRelState *vacrel);
-static BlockNumber count_nondeletable_pages(LVRelState *vacrel);
-static long compute_max_dead_tuples(BlockNumber relblocks, bool hasindex);
-static void lazy_space_alloc(LVRelState *vacrel, int nworkers,
-							 BlockNumber relblocks);
 static void lazy_space_free(LVRelState *vacrel);
-static bool lazy_tid_reaped(ItemPointer itemptr, void *state);
-static int	vac_cmp_itemptr(const void *left, const void *right);
 static bool heap_page_is_all_visible(LVRelState *vacrel, Buffer buf,
->>>>>>> ff516792
 									 TransactionId *visibility_cutoff_xid, bool *all_frozen);
-static int	compute_parallel_vacuum_workers(LVRelState *vacrel,
-											int nrequested,
-											bool *can_parallel_vacuum);
-<<<<<<< HEAD
-static void prepare_index_statistics(LVShared *lvshared, bool *can_parallel_vacuum,
-									 int nindexes);
-static void update_index_statistics(Relation *Irel, IndexBulkDeleteResult **stats,
-									int nindexes);
-static LVParallelState *begin_parallel_vacuum(Oid relid, Relation *Irel,
-											  LVRelStats *vacrelstats, BlockNumber nblocks,
-											  int nindexes, int nrequested);
-static void end_parallel_vacuum(IndexBulkDeleteResult **stats,
-								LVParallelState *lps, int nindexes);
-static LVSharedIndStats *get_indstats(LVShared *lvshared, int n);
-static bool skip_parallel_vacuum_index(Relation indrel, LVShared *lvshared);
-=======
 static void update_index_statistics(LVRelState *vacrel);
-static LVParallelState *begin_parallel_vacuum(LVRelState *vacrel,
-											  BlockNumber nblocks,
-											  int nrequested);
 static void end_parallel_vacuum(LVRelState *vacrel);
 static LVSharedIndStats *parallel_stats_for_idx(LVShared *lvshared, int getidx);
 static bool parallel_processing_is_safe(Relation indrel, LVShared *lvshared);
-static void vacuum_error_callback(void *arg);
-static void update_vacuum_error_info(LVRelState *vacrel,
-									 LVSavedErrInfo *saved_vacrel,
-									 int phase, BlockNumber blkno,
-									 OffsetNumber offnum);
-static void restore_vacuum_error_info(LVRelState *vacrel,
-									  const LVSavedErrInfo *saved_vacrel);
->>>>>>> ff516792
 
 
 /*
@@ -637,11 +366,7 @@
 		update_vacuum_error_info(vacrel, NULL, VACUUM_ERRCB_PHASE_TRUNCATE,
 								 vacrel->nonempty_pages,
 								 InvalidOffsetNumber);
-<<<<<<< HEAD
-		lazy_truncate_heap(onerel, vacrelstats, vac_strategy, elevel);
-=======
 		lazy_truncate_heap(vacrel);
->>>>>>> ff516792
 	}
 
 	/* Pop the error context stack */
@@ -2228,20 +1953,12 @@
 		/* Outsource everything to parallel variant */
 		do_parallel_lazy_vacuum_all_indexes(vacrel);
 
-<<<<<<< HEAD
-		for (idx = 0; idx < nindexes; idx++)
-			lazy_vacuum_index(Irel[idx], &(vacrelstats->indstats[idx]),
-							  vacrelstats->dead_tuples,
-							  vacrelstats->old_live_tuples, vacrelstats,
-							  vac_strategy, elevel);
-=======
 		/*
 		 * Do a postcheck to consider applying wraparound failsafe now.  Note
 		 * that parallel VACUUM only gets the precheck and this postcheck.
 		 */
 		if (lazy_check_wraparound_failsafe(vacrel))
 			allindexes = false;
->>>>>>> ff516792
 	}
 
 	/*
@@ -2644,48 +2361,12 @@
 }
 
 /*
- * Perform lazy_cleanup_all_indexes() steps in parallel
- */
-static void
-do_parallel_lazy_cleanup_all_indexes(LVRelState *vacrel)
-{
-	int			nworkers;
-
-	/*
-	 * If parallel vacuum is active we perform index cleanup with parallel
-	 * workers.
-	 *
-	 * Tell parallel workers to do index cleanup.
-	 */
-	vacrel->lps->lvshared->for_cleanup = true;
-	vacrel->lps->lvshared->first_time = (vacrel->num_index_scans == 0);
-
-	/*
-	 * Now we can provide a better estimate of total number of surviving
-	 * tuples (we assume indexes are more interested in that than in the
-	 * number of nominally live tuples).
-	 */
-	vacrel->lps->lvshared->reltuples = vacrel->new_rel_tuples;
-	vacrel->lps->lvshared->estimated_count =
-		(vacrel->tupcount_pages < vacrel->rel_pages);
-
-	/* Determine the number of parallel workers to launch */
-	if (vacrel->lps->lvshared->first_time)
-		nworkers = vacrel->lps->nindexes_parallel_cleanup +
-			vacrel->lps->nindexes_parallel_condcleanup;
-	else
-		nworkers = vacrel->lps->nindexes_parallel_cleanup;
-
-	do_parallel_vacuum_or_cleanup(vacrel, nworkers);
-}
-
-/*
  * Perform index vacuum or index cleanup with parallel workers.  This function
  * must be used by the parallel vacuum leader process.  The caller must set
  * lps->lvshared->for_cleanup to indicate whether to perform vacuum or
  * cleanup.
  */
-static void
+void
 do_parallel_vacuum_or_cleanup(LVRelState *vacrel, int nworkers)
 {
 	LVParallelState *lps = vacrel->lps;
@@ -2929,21 +2610,11 @@
 
 	/* Do vacuum or cleanup of the index */
 	if (lvshared->for_cleanup)
-<<<<<<< HEAD
-		lazy_cleanup_index(indrel, stats, lvshared->reltuples,
-						   lvshared->estimated_count, vacrelstats,
-						   vac_strategy, elevel);
-	else
-		lazy_vacuum_index(indrel, stats, dead_tuples,
-						  lvshared->reltuples, vacrelstats, vac_strategy,
-						  elevel);
-=======
 		istat_res = lazy_cleanup_one_index(indrel, istat, lvshared->reltuples,
 										   lvshared->estimated_count, vacrel);
 	else
 		istat_res = lazy_vacuum_one_index(indrel, istat, lvshared->reltuples,
 										  vacrel);
->>>>>>> ff516792
 
 	/*
 	 * Copy the index bulk-deletion result returned from ambulkdelete and
@@ -2973,572 +2644,6 @@
 }
 
 /*
- *	lazy_cleanup_all_indexes() -- cleanup all indexes of relation.
- */
-static void
-lazy_cleanup_all_indexes(LVRelState *vacrel)
-{
-	Assert(!IsParallelWorker());
-	Assert(vacrel->nindexes > 0);
-
-	/* Report that we are now cleaning up indexes */
-	pgstat_progress_update_param(PROGRESS_VACUUM_PHASE,
-								 PROGRESS_VACUUM_PHASE_INDEX_CLEANUP);
-
-	if (!ParallelVacuumIsActive(vacrel))
-	{
-		double		reltuples = vacrel->new_rel_tuples;
-		bool		estimated_count =
-		vacrel->tupcount_pages < vacrel->rel_pages;
-
-		for (int idx = 0; idx < vacrel->nindexes; idx++)
-		{
-			Relation	indrel = vacrel->indrels[idx];
-			IndexBulkDeleteResult *istat = vacrel->indstats[idx];
-
-			vacrel->indstats[idx] =
-				lazy_cleanup_one_index(indrel, istat, reltuples,
-									   estimated_count, vacrel);
-		}
-	}
-	else
-	{
-<<<<<<< HEAD
-		for (idx = 0; idx < nindexes; idx++)
-			lazy_cleanup_index(Irel[idx], &(vacrelstats->indstats[idx]),
-							   vacrelstats->new_rel_tuples,
-							   vacrelstats->tupcount_pages < vacrelstats->rel_pages,
-							   vacrelstats, vac_strategy, elevel);
-	}
-}
-
-/*
-=======
-		/* Outsource everything to parallel variant */
-		do_parallel_lazy_cleanup_all_indexes(vacrel);
-	}
-}
-
-/*
- *	lazy_vacuum_one_index() -- vacuum index relation.
- *
- *		Delete all the index entries pointing to tuples listed in
- *		dead_tuples, and update running statistics.
- *
- *		reltuples is the number of heap tuples to be passed to the
- *		bulkdelete callback.  It's always assumed to be estimated.
- *
- * Returns bulk delete stats derived from input stats
- */
-static IndexBulkDeleteResult *
-lazy_vacuum_one_index(Relation indrel, IndexBulkDeleteResult *istat,
-					  double reltuples, LVRelState *vacrel)
-{
-	IndexVacuumInfo ivinfo;
-	PGRUsage	ru0;
-	LVSavedErrInfo saved_err_info;
-
-	pg_rusage_init(&ru0);
-
-	ivinfo.index = indrel;
-	ivinfo.analyze_only = false;
-	ivinfo.report_progress = false;
-	ivinfo.estimated_count = true;
-	ivinfo.message_level = elevel;
-	ivinfo.num_heap_tuples = reltuples;
-	ivinfo.strategy = vacrel->bstrategy;
-
-	/*
-	 * Update error traceback information.
-	 *
-	 * The index name is saved during this phase and restored immediately
-	 * after this phase.  See vacuum_error_callback.
-	 */
-	Assert(vacrel->indname == NULL);
-	vacrel->indname = pstrdup(RelationGetRelationName(indrel));
-	update_vacuum_error_info(vacrel, &saved_err_info,
-							 VACUUM_ERRCB_PHASE_VACUUM_INDEX,
-							 InvalidBlockNumber, InvalidOffsetNumber);
-
-	/* Do bulk deletion */
-	istat = index_bulk_delete(&ivinfo, istat, lazy_tid_reaped,
-							  (void *) vacrel->dead_tuples);
-
-	ereport(elevel,
-			(errmsg("scanned index \"%s\" to remove %d row versions",
-					vacrel->indname, vacrel->dead_tuples->num_tuples),
-			 errdetail_internal("%s", pg_rusage_show(&ru0))));
-
-	/* Revert to the previous phase information for error traceback */
-	restore_vacuum_error_info(vacrel, &saved_err_info);
-	pfree(vacrel->indname);
-	vacrel->indname = NULL;
-
-	return istat;
-}
-
-/*
- *	lazy_cleanup_one_index() -- do post-vacuum cleanup for index relation.
- *
- *		reltuples is the number of heap tuples and estimated_count is true
- *		if reltuples is an estimated value.
- *
- * Returns bulk delete stats derived from input stats
- */
-static IndexBulkDeleteResult *
-lazy_cleanup_one_index(Relation indrel, IndexBulkDeleteResult *istat,
-					   double reltuples, bool estimated_count,
-					   LVRelState *vacrel)
-{
-	IndexVacuumInfo ivinfo;
-	PGRUsage	ru0;
-	LVSavedErrInfo saved_err_info;
-
-	pg_rusage_init(&ru0);
-
-	ivinfo.index = indrel;
-	ivinfo.analyze_only = false;
-	ivinfo.report_progress = false;
-	ivinfo.estimated_count = estimated_count;
-	ivinfo.message_level = elevel;
-
-	ivinfo.num_heap_tuples = reltuples;
-	ivinfo.strategy = vacrel->bstrategy;
-
-	/*
-	 * Update error traceback information.
-	 *
-	 * The index name is saved during this phase and restored immediately
-	 * after this phase.  See vacuum_error_callback.
-	 */
-	Assert(vacrel->indname == NULL);
-	vacrel->indname = pstrdup(RelationGetRelationName(indrel));
-	update_vacuum_error_info(vacrel, &saved_err_info,
-							 VACUUM_ERRCB_PHASE_INDEX_CLEANUP,
-							 InvalidBlockNumber, InvalidOffsetNumber);
-
-	istat = index_vacuum_cleanup(&ivinfo, istat);
-
-	if (istat)
-	{
-		ereport(elevel,
-				(errmsg("index \"%s\" now contains %.0f row versions in %u pages",
-						RelationGetRelationName(indrel),
-						(istat)->num_index_tuples,
-						(istat)->num_pages),
-				 errdetail("%.0f index row versions were removed.\n"
-						   "%u index pages were newly deleted.\n"
-						   "%u index pages are currently deleted, of which %u are currently reusable.\n"
-						   "%s.",
-						   (istat)->tuples_removed,
-						   (istat)->pages_newly_deleted,
-						   (istat)->pages_deleted, (istat)->pages_free,
-						   pg_rusage_show(&ru0))));
-	}
-
-	/* Revert to the previous phase information for error traceback */
-	restore_vacuum_error_info(vacrel, &saved_err_info);
-	pfree(vacrel->indname);
-	vacrel->indname = NULL;
-
-	return istat;
-}
-
-/*
- * should_attempt_truncation - should we attempt to truncate the heap?
- *
- * Don't even think about it unless we have a shot at releasing a goodly
- * number of pages.  Otherwise, the time taken isn't worth it.
- *
- * Also don't attempt it if wraparound failsafe is in effect.  It's hard to
- * predict how long lazy_truncate_heap will take.  Don't take any chances.
- * There is very little chance of truncation working out when the failsafe is
- * in effect in any case.  lazy_scan_prune makes the optimistic assumption
- * that any LP_DEAD items it encounters will always be LP_UNUSED by the time
- * we're called.
- *
- * Also don't attempt it if we are doing early pruning/vacuuming, because a
- * scan which cannot find a truncated heap page cannot determine that the
- * snapshot is too old to read that page.
- *
- * This is split out so that we can test whether truncation is going to be
- * called for before we actually do it.  If you change the logic here, be
- * careful to depend only on fields that lazy_scan_heap updates on-the-fly.
- */
-static bool
-should_attempt_truncation(LVRelState *vacrel, VacuumParams *params)
-{
-	BlockNumber possibly_freeable;
-
-	if (params->truncate == VACOPT_TERNARY_DISABLED)
-		return false;
-
-	if (vacrel->do_failsafe)
-		return false;
-
-	possibly_freeable = vacrel->rel_pages - vacrel->nonempty_pages;
-	if (possibly_freeable > 0 &&
-		(possibly_freeable >= REL_TRUNCATE_MINIMUM ||
-		 possibly_freeable >= vacrel->rel_pages / REL_TRUNCATE_FRACTION) &&
-		old_snapshot_threshold < 0)
-		return true;
-	else
-		return false;
-}
-
-/*
- * lazy_truncate_heap - try to truncate off any empty pages at the end
- */
-static void
-lazy_truncate_heap(LVRelState *vacrel)
-{
-	BlockNumber old_rel_pages = vacrel->rel_pages;
-	BlockNumber new_rel_pages;
-	int			lock_retry;
-
-	/* Report that we are now truncating */
-	pgstat_progress_update_param(PROGRESS_VACUUM_PHASE,
-								 PROGRESS_VACUUM_PHASE_TRUNCATE);
-
-	/*
-	 * Loop until no more truncating can be done.
-	 */
-	do
-	{
-		PGRUsage	ru0;
-
-		pg_rusage_init(&ru0);
-
-		/*
-		 * We need full exclusive lock on the relation in order to do
-		 * truncation. If we can't get it, give up rather than waiting --- we
-		 * don't want to block other backends, and we don't want to deadlock
-		 * (which is quite possible considering we already hold a lower-grade
-		 * lock).
-		 */
-		vacrel->lock_waiter_detected = false;
-		lock_retry = 0;
-		while (true)
-		{
-			if (ConditionalLockRelation(vacrel->rel, AccessExclusiveLock))
-				break;
-
-			/*
-			 * Check for interrupts while trying to (re-)acquire the exclusive
-			 * lock.
-			 */
-			CHECK_FOR_INTERRUPTS();
-
-			if (++lock_retry > (VACUUM_TRUNCATE_LOCK_TIMEOUT /
-								VACUUM_TRUNCATE_LOCK_WAIT_INTERVAL))
-			{
-				/*
-				 * We failed to establish the lock in the specified number of
-				 * retries. This means we give up truncating.
-				 */
-				vacrel->lock_waiter_detected = true;
-				ereport(elevel,
-						(errmsg("\"%s\": stopping truncate due to conflicting lock request",
-								vacrel->relname)));
-				return;
-			}
-
-			pg_usleep(VACUUM_TRUNCATE_LOCK_WAIT_INTERVAL * 1000L);
-		}
-
-		/*
-		 * Now that we have exclusive lock, look to see if the rel has grown
-		 * whilst we were vacuuming with non-exclusive lock.  If so, give up;
-		 * the newly added pages presumably contain non-deletable tuples.
-		 */
-		new_rel_pages = RelationGetNumberOfBlocks(vacrel->rel);
-		if (new_rel_pages != old_rel_pages)
-		{
-			/*
-			 * Note: we intentionally don't update vacrel->rel_pages with the
-			 * new rel size here.  If we did, it would amount to assuming that
-			 * the new pages are empty, which is unlikely. Leaving the numbers
-			 * alone amounts to assuming that the new pages have the same
-			 * tuple density as existing ones, which is less unlikely.
-			 */
-			UnlockRelation(vacrel->rel, AccessExclusiveLock);
-			return;
-		}
-
-		/*
-		 * Scan backwards from the end to verify that the end pages actually
-		 * contain no tuples.  This is *necessary*, not optional, because
-		 * other backends could have added tuples to these pages whilst we
-		 * were vacuuming.
-		 */
-		new_rel_pages = count_nondeletable_pages(vacrel);
-		vacrel->blkno = new_rel_pages;
-
-		if (new_rel_pages >= old_rel_pages)
-		{
-			/* can't do anything after all */
-			UnlockRelation(vacrel->rel, AccessExclusiveLock);
-			return;
-		}
-
-		/*
-		 * Okay to truncate.
-		 */
-		RelationTruncate(vacrel->rel, new_rel_pages);
-
-		/*
-		 * We can release the exclusive lock as soon as we have truncated.
-		 * Other backends can't safely access the relation until they have
-		 * processed the smgr invalidation that smgrtruncate sent out ... but
-		 * that should happen as part of standard invalidation processing once
-		 * they acquire lock on the relation.
-		 */
-		UnlockRelation(vacrel->rel, AccessExclusiveLock);
-
-		/*
-		 * Update statistics.  Here, it *is* correct to adjust rel_pages
-		 * without also touching reltuples, since the tuple count wasn't
-		 * changed by the truncation.
-		 */
-		vacrel->pages_removed += old_rel_pages - new_rel_pages;
-		vacrel->rel_pages = new_rel_pages;
-
-		ereport(elevel,
-				(errmsg("\"%s\": truncated %u to %u pages",
-						vacrel->relname,
-						old_rel_pages, new_rel_pages),
-				 errdetail_internal("%s",
-									pg_rusage_show(&ru0))));
-		old_rel_pages = new_rel_pages;
-	} while (new_rel_pages > vacrel->nonempty_pages &&
-			 vacrel->lock_waiter_detected);
-}
-
-/*
- * Rescan end pages to verify that they are (still) empty of tuples.
- *
- * Returns number of nondeletable pages (last nonempty page + 1).
- */
-static BlockNumber
-count_nondeletable_pages(LVRelState *vacrel)
-{
-	BlockNumber blkno;
-	BlockNumber prefetchedUntil;
-	instr_time	starttime;
-
-	/* Initialize the starttime if we check for conflicting lock requests */
-	INSTR_TIME_SET_CURRENT(starttime);
-
-	/*
-	 * Start checking blocks at what we believe relation end to be and move
-	 * backwards.  (Strange coding of loop control is needed because blkno is
-	 * unsigned.)  To make the scan faster, we prefetch a few blocks at a time
-	 * in forward direction, so that OS-level readahead can kick in.
-	 */
-	blkno = vacrel->rel_pages;
-	StaticAssertStmt((PREFETCH_SIZE & (PREFETCH_SIZE - 1)) == 0,
-					 "prefetch size must be power of 2");
-	prefetchedUntil = InvalidBlockNumber;
-	while (blkno > vacrel->nonempty_pages)
-	{
-		Buffer		buf;
-		Page		page;
-		OffsetNumber offnum,
-					maxoff;
-		bool		hastup;
-
-		/*
-		 * Check if another process requests a lock on our relation. We are
-		 * holding an AccessExclusiveLock here, so they will be waiting. We
-		 * only do this once per VACUUM_TRUNCATE_LOCK_CHECK_INTERVAL, and we
-		 * only check if that interval has elapsed once every 32 blocks to
-		 * keep the number of system calls and actual shared lock table
-		 * lookups to a minimum.
-		 */
-		if ((blkno % 32) == 0)
-		{
-			instr_time	currenttime;
-			instr_time	elapsed;
-
-			INSTR_TIME_SET_CURRENT(currenttime);
-			elapsed = currenttime;
-			INSTR_TIME_SUBTRACT(elapsed, starttime);
-			if ((INSTR_TIME_GET_MICROSEC(elapsed) / 1000)
-				>= VACUUM_TRUNCATE_LOCK_CHECK_INTERVAL)
-			{
-				if (LockHasWaitersRelation(vacrel->rel, AccessExclusiveLock))
-				{
-					ereport(elevel,
-							(errmsg("\"%s\": suspending truncate due to conflicting lock request",
-									vacrel->relname)));
-
-					vacrel->lock_waiter_detected = true;
-					return blkno;
-				}
-				starttime = currenttime;
-			}
-		}
-
-		/*
-		 * We don't insert a vacuum delay point here, because we have an
-		 * exclusive lock on the table which we want to hold for as short a
-		 * time as possible.  We still need to check for interrupts however.
-		 */
-		CHECK_FOR_INTERRUPTS();
-
-		blkno--;
-
-		/* If we haven't prefetched this lot yet, do so now. */
-		if (prefetchedUntil > blkno)
-		{
-			BlockNumber prefetchStart;
-			BlockNumber pblkno;
-
-			prefetchStart = blkno & ~(PREFETCH_SIZE - 1);
-			for (pblkno = prefetchStart; pblkno <= blkno; pblkno++)
-			{
-				PrefetchBuffer(vacrel->rel, MAIN_FORKNUM, pblkno);
-				CHECK_FOR_INTERRUPTS();
-			}
-			prefetchedUntil = prefetchStart;
-		}
-
-		buf = ReadBufferExtended(vacrel->rel, MAIN_FORKNUM, blkno, RBM_NORMAL,
-								 vacrel->bstrategy);
-
-		/* In this phase we only need shared access to the buffer */
-		LockBuffer(buf, BUFFER_LOCK_SHARE);
-
-		page = BufferGetPage(buf);
-
-		if (PageIsNew(page) || PageIsEmpty(page))
-		{
-			UnlockReleaseBuffer(buf);
-			continue;
-		}
-
-		hastup = false;
-		maxoff = PageGetMaxOffsetNumber(page);
-		for (offnum = FirstOffsetNumber;
-			 offnum <= maxoff;
-			 offnum = OffsetNumberNext(offnum))
-		{
-			ItemId		itemid;
-
-			itemid = PageGetItemId(page, offnum);
-
-			/*
-			 * Note: any non-unused item should be taken as a reason to keep
-			 * this page.  We formerly thought that DEAD tuples could be
-			 * thrown away, but that's not so, because we'd not have cleaned
-			 * out their index entries.
-			 */
-			if (ItemIdIsUsed(itemid))
-			{
-				hastup = true;
-				break;			/* can stop scanning */
-			}
-		}						/* scan along page */
-
-		UnlockReleaseBuffer(buf);
-
-		/* Done scanning if we found a tuple here */
-		if (hastup)
-			return blkno + 1;
-	}
-
-	/*
-	 * If we fall out of the loop, all the previously-thought-to-be-empty
-	 * pages still are; we need not bother to look at the last known-nonempty
-	 * page.
-	 */
-	return vacrel->nonempty_pages;
-}
-
-/*
->>>>>>> ff516792
- * Return the maximum number of dead tuples we can record.
- */
-static long
-compute_max_dead_tuples(BlockNumber relblocks, bool hasindex)
-{
-	long		maxtuples;
-	int			vac_work_mem = IsAutoVacuumWorkerProcess() &&
-	autovacuum_work_mem != -1 ?
-	autovacuum_work_mem : maintenance_work_mem;
-
-	if (hasindex)
-	{
-		maxtuples = MAXDEADTUPLES(vac_work_mem * 1024L);
-		maxtuples = Min(maxtuples, INT_MAX);
-		maxtuples = Min(maxtuples, MAXDEADTUPLES(MaxAllocSize));
-
-		/* curious coding here to ensure the multiplication can't overflow */
-		if ((BlockNumber) (maxtuples / LAZY_ALLOC_TUPLES) > relblocks)
-			maxtuples = relblocks * LAZY_ALLOC_TUPLES;
-
-		/* stay sane if small maintenance_work_mem */
-		maxtuples = Max(maxtuples, MaxHeapTuplesPerPage);
-	}
-	else
-		maxtuples = MaxHeapTuplesPerPage;
-
-	return maxtuples;
-}
-
-/*
- * lazy_space_alloc - space allocation decisions for lazy vacuum
- *
- * See the comments at the head of this file for rationale.
- */
-static void
-lazy_space_alloc(LVRelState *vacrel, int nworkers, BlockNumber nblocks)
-{
-	LVDeadTuples *dead_tuples;
-	long		maxtuples;
-
-	/*
-	 * Initialize state for a parallel vacuum.  As of now, only one worker can
-	 * be used for an index, so we invoke parallelism only if there are at
-	 * least two indexes on a table.
-	 */
-	if (nworkers >= 0 && vacrel->nindexes > 1 && vacrel->do_index_vacuuming)
-	{
-		/*
-		 * Since parallel workers cannot access data in temporary tables, we
-		 * can't perform parallel vacuum on them.
-		 */
-		if (RelationUsesLocalBuffers(vacrel->rel))
-		{
-			/*
-			 * Give warning only if the user explicitly tries to perform a
-			 * parallel vacuum on the temporary table.
-			 */
-			if (nworkers > 0)
-				ereport(WARNING,
-						(errmsg("disabling parallel option of vacuum on \"%s\" --- cannot vacuum temporary tables in parallel",
-								vacrel->relname)));
-		}
-		else
-			vacrel->lps = begin_parallel_vacuum(vacrel, nblocks, nworkers);
-
-		/* If parallel mode started, we're done */
-		if (ParallelVacuumIsActive(vacrel))
-			return;
-	}
-
-	maxtuples = compute_max_dead_tuples(nblocks, vacrel->nindexes > 0);
-
-	dead_tuples = (LVDeadTuples *) palloc(SizeOfDeadTuples(maxtuples));
-	dead_tuples->num_tuples = 0;
-	dead_tuples->max_tuples = (int) maxtuples;
-
-	vacrel->dead_tuples = dead_tuples;
-}
-
-/*
-<<<<<<< HEAD
-=======
  * lazy_space_free - free space allocated in lazy_space_alloc
  */
 static void
@@ -3555,75 +2660,6 @@
 }
 
 /*
- *	lazy_tid_reaped() -- is a particular tid deletable?
- *
- *		This has the right signature to be an IndexBulkDeleteCallback.
- *
- *		Assumes dead_tuples array is in sorted order.
- */
-static bool
-lazy_tid_reaped(ItemPointer itemptr, void *state)
-{
-	LVDeadTuples *dead_tuples = (LVDeadTuples *) state;
-	int64		litem,
-				ritem,
-				item;
-	ItemPointer res;
-
-	litem = itemptr_encode(&dead_tuples->itemptrs[0]);
-	ritem = itemptr_encode(&dead_tuples->itemptrs[dead_tuples->num_tuples - 1]);
-	item = itemptr_encode(itemptr);
-
-	/*
-	 * Doing a simple bound check before bsearch() is useful to avoid the
-	 * extra cost of bsearch(), especially if dead tuples on the heap are
-	 * concentrated in a certain range.  Since this function is called for
-	 * every index tuple, it pays to be really fast.
-	 */
-	if (item < litem || item > ritem)
-		return false;
-
-	res = (ItemPointer) bsearch((void *) itemptr,
-								(void *) dead_tuples->itemptrs,
-								dead_tuples->num_tuples,
-								sizeof(ItemPointerData),
-								vac_cmp_itemptr);
-
-	return (res != NULL);
-}
-
-/*
- * Comparator routines for use with qsort() and bsearch().
- */
-static int
-vac_cmp_itemptr(const void *left, const void *right)
-{
-	BlockNumber lblk,
-				rblk;
-	OffsetNumber loff,
-				roff;
-
-	lblk = ItemPointerGetBlockNumber((ItemPointer) left);
-	rblk = ItemPointerGetBlockNumber((ItemPointer) right);
-
-	if (lblk < rblk)
-		return -1;
-	if (lblk > rblk)
-		return 1;
-
-	loff = ItemPointerGetOffsetNumber((ItemPointer) left);
-	roff = ItemPointerGetOffsetNumber((ItemPointer) right);
-
-	if (loff < roff)
-		return -1;
-	if (loff > roff)
-		return 1;
-
-	return 0;
-}
-
-/*
->>>>>>> ff516792
  * Check if every tuple in the given page is visible to all current and future
  * transactions. Also return the visibility_cutoff_xid which is the highest
  * xmin amongst the visible tuples.  Set *all_frozen to true if every tuple
@@ -3744,76 +2780,6 @@
 }
 
 /*
- * Compute the number of parallel worker processes to request.  Both index
- * vacuum and index cleanup can be executed with parallel workers.  The index
- * is eligible for parallel vacuum iff its size is greater than
- * min_parallel_index_scan_size as invoking workers for very small indexes
- * can hurt performance.
- *
- * nrequested is the number of parallel workers that user requested.  If
- * nrequested is 0, we compute the parallel degree based on nindexes, that is
- * the number of indexes that support parallel vacuum.  This function also
- * sets can_parallel_vacuum to remember indexes that participate in parallel
- * vacuum.
- */
-static int
-compute_parallel_vacuum_workers(LVRelState *vacrel, int nrequested,
-								bool *can_parallel_vacuum)
-{
-	int			nindexes_parallel = 0;
-	int			nindexes_parallel_bulkdel = 0;
-	int			nindexes_parallel_cleanup = 0;
-	int			parallel_workers;
-
-	/*
-	 * We don't allow performing parallel operation in standalone backend or
-	 * when parallelism is disabled.
-	 */
-	if (!IsUnderPostmaster || max_parallel_maintenance_workers == 0)
-		return 0;
-
-	/*
-	 * Compute the number of indexes that can participate in parallel vacuum.
-	 */
-	for (int idx = 0; idx < vacrel->nindexes; idx++)
-	{
-		Relation	indrel = vacrel->indrels[idx];
-		uint8		vacoptions = indrel->rd_indam->amparallelvacuumoptions;
-
-		if (vacoptions == VACUUM_OPTION_NO_PARALLEL ||
-			RelationGetNumberOfBlocks(indrel) < min_parallel_index_scan_size)
-			continue;
-
-		can_parallel_vacuum[idx] = true;
-
-		if ((vacoptions & VACUUM_OPTION_PARALLEL_BULKDEL) != 0)
-			nindexes_parallel_bulkdel++;
-		if (((vacoptions & VACUUM_OPTION_PARALLEL_CLEANUP) != 0) ||
-			((vacoptions & VACUUM_OPTION_PARALLEL_COND_CLEANUP) != 0))
-			nindexes_parallel_cleanup++;
-	}
-
-	nindexes_parallel = Max(nindexes_parallel_bulkdel,
-							nindexes_parallel_cleanup);
-
-	/* The leader process takes one index */
-	nindexes_parallel--;
-
-	/* No index supports parallel vacuum */
-	if (nindexes_parallel <= 0)
-		return 0;
-
-	/* Compute the parallel degree */
-	parallel_workers = (nrequested > 0) ?
-		Min(nrequested, nindexes_parallel) : nindexes_parallel;
-
-	/* Cap by max_parallel_maintenance_workers */
-	parallel_workers = Min(parallel_workers, max_parallel_maintenance_workers);
-
-	return parallel_workers;
-}
-
-/*
  * Update index statistics in pg_class if the statistics are accurate.
  */
 static void
@@ -3843,201 +2809,6 @@
 							InvalidMultiXactId,
 							false);
 	}
-}
-
-/*
- * This function prepares and returns parallel vacuum state if we can launch
- * even one worker.  This function is responsible for entering parallel mode,
- * create a parallel context, and then initialize the DSM segment.
- */
-static LVParallelState *
-begin_parallel_vacuum(LVRelState *vacrel, BlockNumber nblocks,
-					  int nrequested)
-{
-	LVParallelState *lps = NULL;
-	Relation   *indrels = vacrel->indrels;
-	int			nindexes = vacrel->nindexes;
-	ParallelContext *pcxt;
-	LVShared   *shared;
-	LVDeadTuples *dead_tuples;
-	BufferUsage *buffer_usage;
-	WalUsage   *wal_usage;
-	bool	   *can_parallel_vacuum;
-	long		maxtuples;
-	Size		est_shared;
-	Size		est_deadtuples;
-	int			nindexes_mwm = 0;
-	int			parallel_workers = 0;
-	int			querylen;
-
-	/*
-	 * A parallel vacuum must be requested and there must be indexes on the
-	 * relation
-	 */
-	Assert(nrequested >= 0);
-	Assert(nindexes > 0);
-
-	/*
-	 * Compute the number of parallel vacuum workers to launch
-	 */
-	can_parallel_vacuum = (bool *) palloc0(sizeof(bool) * nindexes);
-	parallel_workers = compute_parallel_vacuum_workers(vacrel,
-													   nrequested,
-													   can_parallel_vacuum);
-
-	/* Can't perform vacuum in parallel */
-	if (parallel_workers <= 0)
-	{
-		pfree(can_parallel_vacuum);
-		return lps;
-	}
-
-	lps = (LVParallelState *) palloc0(sizeof(LVParallelState));
-
-	EnterParallelMode();
-	pcxt = CreateParallelContext("postgres", "parallel_vacuum_main",
-								 parallel_workers);
-	Assert(pcxt->nworkers > 0);
-	lps->pcxt = pcxt;
-
-	/* Estimate size for shared information -- PARALLEL_VACUUM_KEY_SHARED */
-	est_shared = MAXALIGN(add_size(SizeOfLVShared, BITMAPLEN(nindexes)));
-	for (int idx = 0; idx < nindexes; idx++)
-	{
-		Relation	indrel = indrels[idx];
-		uint8		vacoptions = indrel->rd_indam->amparallelvacuumoptions;
-
-		/*
-		 * Cleanup option should be either disabled, always performing in
-		 * parallel or conditionally performing in parallel.
-		 */
-		Assert(((vacoptions & VACUUM_OPTION_PARALLEL_CLEANUP) == 0) ||
-			   ((vacoptions & VACUUM_OPTION_PARALLEL_COND_CLEANUP) == 0));
-		Assert(vacoptions <= VACUUM_OPTION_MAX_VALID_VALUE);
-
-		/* Skip indexes that don't participate in parallel vacuum */
-		if (!can_parallel_vacuum[idx])
-			continue;
-
-		if (indrel->rd_indam->amusemaintenanceworkmem)
-			nindexes_mwm++;
-
-		est_shared = add_size(est_shared, sizeof(LVSharedIndStats));
-
-		/*
-		 * Remember the number of indexes that support parallel operation for
-		 * each phase.
-		 */
-		if ((vacoptions & VACUUM_OPTION_PARALLEL_BULKDEL) != 0)
-			lps->nindexes_parallel_bulkdel++;
-		if ((vacoptions & VACUUM_OPTION_PARALLEL_CLEANUP) != 0)
-			lps->nindexes_parallel_cleanup++;
-		if ((vacoptions & VACUUM_OPTION_PARALLEL_COND_CLEANUP) != 0)
-			lps->nindexes_parallel_condcleanup++;
-	}
-	shm_toc_estimate_chunk(&pcxt->estimator, est_shared);
-	shm_toc_estimate_keys(&pcxt->estimator, 1);
-
-	/* Estimate size for dead tuples -- PARALLEL_VACUUM_KEY_DEAD_TUPLES */
-	maxtuples = compute_max_dead_tuples(nblocks, true);
-	est_deadtuples = MAXALIGN(SizeOfDeadTuples(maxtuples));
-	shm_toc_estimate_chunk(&pcxt->estimator, est_deadtuples);
-	shm_toc_estimate_keys(&pcxt->estimator, 1);
-
-	/*
-	 * Estimate space for BufferUsage and WalUsage --
-	 * PARALLEL_VACUUM_KEY_BUFFER_USAGE and PARALLEL_VACUUM_KEY_WAL_USAGE.
-	 *
-	 * If there are no extensions loaded that care, we could skip this.  We
-	 * have no way of knowing whether anyone's looking at pgBufferUsage or
-	 * pgWalUsage, so do it unconditionally.
-	 */
-	shm_toc_estimate_chunk(&pcxt->estimator,
-						   mul_size(sizeof(BufferUsage), pcxt->nworkers));
-	shm_toc_estimate_keys(&pcxt->estimator, 1);
-	shm_toc_estimate_chunk(&pcxt->estimator,
-						   mul_size(sizeof(WalUsage), pcxt->nworkers));
-	shm_toc_estimate_keys(&pcxt->estimator, 1);
-
-	/* Finally, estimate PARALLEL_VACUUM_KEY_QUERY_TEXT space */
-	if (debug_query_string)
-	{
-		querylen = strlen(debug_query_string);
-		shm_toc_estimate_chunk(&pcxt->estimator, querylen + 1);
-		shm_toc_estimate_keys(&pcxt->estimator, 1);
-	}
-	else
-		querylen = 0;			/* keep compiler quiet */
-
-	InitializeParallelDSM(pcxt);
-
-	/* Prepare shared information */
-	shared = (LVShared *) shm_toc_allocate(pcxt->toc, est_shared);
-	MemSet(shared, 0, est_shared);
-	shared->relid = RelationGetRelid(vacrel->rel);
-	shared->elevel = elevel;
-	shared->maintenance_work_mem_worker =
-		(nindexes_mwm > 0) ?
-		maintenance_work_mem / Min(parallel_workers, nindexes_mwm) :
-		maintenance_work_mem;
-
-	pg_atomic_init_u32(&(shared->cost_balance), 0);
-	pg_atomic_init_u32(&(shared->active_nworkers), 0);
-	pg_atomic_init_u32(&(shared->idx), 0);
-	shared->offset = MAXALIGN(add_size(SizeOfLVShared, BITMAPLEN(nindexes)));
-
-	/*
-	 * Initialize variables for shared index statistics, set NULL bitmap and
-	 * the size of stats for each index.
-	 */
-	memset(shared->bitmap, 0x00, BITMAPLEN(nindexes));
-	for (int idx = 0; idx < nindexes; idx++)
-	{
-		if (!can_parallel_vacuum[idx])
-			continue;
-
-		/* Set NOT NULL as this index does support parallelism */
-		shared->bitmap[idx >> 3] |= 1 << (idx & 0x07);
-	}
-
-	shm_toc_insert(pcxt->toc, PARALLEL_VACUUM_KEY_SHARED, shared);
-	lps->lvshared = shared;
-
-	/* Prepare the dead tuple space */
-	dead_tuples = (LVDeadTuples *) shm_toc_allocate(pcxt->toc, est_deadtuples);
-	dead_tuples->max_tuples = maxtuples;
-	dead_tuples->num_tuples = 0;
-	MemSet(dead_tuples->itemptrs, 0, sizeof(ItemPointerData) * maxtuples);
-	shm_toc_insert(pcxt->toc, PARALLEL_VACUUM_KEY_DEAD_TUPLES, dead_tuples);
-	vacrel->dead_tuples = dead_tuples;
-
-	/*
-	 * Allocate space for each worker's BufferUsage and WalUsage; no need to
-	 * initialize
-	 */
-	buffer_usage = shm_toc_allocate(pcxt->toc,
-									mul_size(sizeof(BufferUsage), pcxt->nworkers));
-	shm_toc_insert(pcxt->toc, PARALLEL_VACUUM_KEY_BUFFER_USAGE, buffer_usage);
-	lps->buffer_usage = buffer_usage;
-	wal_usage = shm_toc_allocate(pcxt->toc,
-								 mul_size(sizeof(WalUsage), pcxt->nworkers));
-	shm_toc_insert(pcxt->toc, PARALLEL_VACUUM_KEY_WAL_USAGE, wal_usage);
-	lps->wal_usage = wal_usage;
-
-	/* Store query string for workers */
-	if (debug_query_string)
-	{
-		char	   *sharedquery;
-
-		sharedquery = (char *) shm_toc_allocate(pcxt->toc, querylen + 1);
-		memcpy(sharedquery, debug_query_string, querylen + 1);
-		sharedquery[querylen] = '\0';
-		shm_toc_insert(pcxt->toc,
-					   PARALLEL_VACUUM_KEY_QUERY_TEXT, sharedquery);
-	}
-
-	pfree(can_parallel_vacuum);
-	return lps;
 }
 
 /*
@@ -4255,107 +3026,7 @@
 	error_context_stack = errcallback.previous;
 
 	vac_close_indexes(nindexes, indrels, RowExclusiveLock);
-<<<<<<< HEAD
-	table_close(onerel, ShareUpdateExclusiveLock);
-	pfree(vacrelstats.indstats);
-=======
 	table_close(rel, ShareUpdateExclusiveLock);
 	FreeAccessStrategy(vacrel.bstrategy);
 	pfree(vacrel.indstats);
 }
-
-/*
- * Error context callback for errors occurring during vacuum.
- */
-static void
-vacuum_error_callback(void *arg)
-{
-	LVRelState *errinfo = arg;
-
-	switch (errinfo->phase)
-	{
-		case VACUUM_ERRCB_PHASE_SCAN_HEAP:
-			if (BlockNumberIsValid(errinfo->blkno))
-			{
-				if (OffsetNumberIsValid(errinfo->offnum))
-					errcontext("while scanning block %u and offset %u of relation \"%s.%s\"",
-							   errinfo->blkno, errinfo->offnum, errinfo->relnamespace, errinfo->relname);
-				else
-					errcontext("while scanning block %u of relation \"%s.%s\"",
-							   errinfo->blkno, errinfo->relnamespace, errinfo->relname);
-			}
-			else
-				errcontext("while scanning relation \"%s.%s\"",
-						   errinfo->relnamespace, errinfo->relname);
-			break;
-
-		case VACUUM_ERRCB_PHASE_VACUUM_HEAP:
-			if (BlockNumberIsValid(errinfo->blkno))
-			{
-				if (OffsetNumberIsValid(errinfo->offnum))
-					errcontext("while vacuuming block %u and offset %u of relation \"%s.%s\"",
-							   errinfo->blkno, errinfo->offnum, errinfo->relnamespace, errinfo->relname);
-				else
-					errcontext("while vacuuming block %u of relation \"%s.%s\"",
-							   errinfo->blkno, errinfo->relnamespace, errinfo->relname);
-			}
-			else
-				errcontext("while vacuuming relation \"%s.%s\"",
-						   errinfo->relnamespace, errinfo->relname);
-			break;
-
-		case VACUUM_ERRCB_PHASE_VACUUM_INDEX:
-			errcontext("while vacuuming index \"%s\" of relation \"%s.%s\"",
-					   errinfo->indname, errinfo->relnamespace, errinfo->relname);
-			break;
-
-		case VACUUM_ERRCB_PHASE_INDEX_CLEANUP:
-			errcontext("while cleaning up index \"%s\" of relation \"%s.%s\"",
-					   errinfo->indname, errinfo->relnamespace, errinfo->relname);
-			break;
-
-		case VACUUM_ERRCB_PHASE_TRUNCATE:
-			if (BlockNumberIsValid(errinfo->blkno))
-				errcontext("while truncating relation \"%s.%s\" to %u blocks",
-						   errinfo->relnamespace, errinfo->relname, errinfo->blkno);
-			break;
-
-		case VACUUM_ERRCB_PHASE_UNKNOWN:
-		default:
-			return;				/* do nothing; the errinfo may not be
-								 * initialized */
-	}
-}
-
-/*
- * Updates the information required for vacuum error callback.  This also saves
- * the current information which can be later restored via restore_vacuum_error_info.
- */
-static void
-update_vacuum_error_info(LVRelState *vacrel, LVSavedErrInfo *saved_vacrel,
-						 int phase, BlockNumber blkno, OffsetNumber offnum)
-{
-	if (saved_vacrel)
-	{
-		saved_vacrel->offnum = vacrel->offnum;
-		saved_vacrel->blkno = vacrel->blkno;
-		saved_vacrel->phase = vacrel->phase;
-	}
-
-	vacrel->blkno = blkno;
-	vacrel->offnum = offnum;
-	vacrel->phase = phase;
-}
-
-/*
- * Restores the vacuum information saved via a prior call to update_vacuum_error_info.
- */
-static void
-restore_vacuum_error_info(LVRelState *vacrel,
-						  const LVSavedErrInfo *saved_vacrel)
-{
-	vacrel->blkno = saved_vacrel->blkno;
-	vacrel->offnum = saved_vacrel->offnum;
-	vacrel->phase = saved_vacrel->phase;
->>>>>>> ff516792
-}