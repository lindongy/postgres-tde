--- conflicted
+++ resolved
@@ -213,7 +213,6 @@
 		CHECK_FOR_INTERRUPTS();
 
 		/*
-<<<<<<< HEAD
 		 * Try to read as much as we fit in the buffer so we can deal with
 		 * complete blocks if we need to reencrypt.
 		 */
@@ -231,25 +230,6 @@
 			if (bytesread == 0)
 				break;
 		}
-=======
-		 * We fsync the files later, but during the copy, flush them every so
-		 * often to avoid spamming the cache and hopefully get the kernel to
-		 * start writing them out before the fsync comes.
-		 */
-		if (offset - flush_offset >= FLUSH_DISTANCE)
-		{
-			pg_flush_data(dstfd, flush_offset, offset - flush_offset);
-			flush_offset = offset;
-		}
-
-		pgstat_report_wait_start(WAIT_EVENT_COPY_FILE_READ);
-		nbytes = read(srcfd, buffer, COPY_BUF_SIZE);
-		pgstat_report_wait_end();
-		if (nbytes < 0)
-			ereport(ERROR,
-					(errcode_for_file_access(),
-					 errmsg("could not read file \"%s\": %m", fromfile)));
->>>>>>> 37dd1128
 		if (nbytes == 0)
 			break;
 		errno = 0;
