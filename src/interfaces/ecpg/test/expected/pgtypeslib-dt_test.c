--- conflicted
+++ resolved
@@ -436,10 +436,6 @@
 	printf("timestamp_defmt_asc(%s, %s) = %s, error: %d\n", in, fmt, text, i);
 	PGTYPESchar_free(text);
 
-<<<<<<< HEAD
-	{ ECPGtrans(__LINE__, NULL, "rollback", 0, 0, 1, NULL);
-#line 365 "dt_test.pgc"
-=======
 	out = (char*) malloc(64);
 	fmt = "%a %b %d %H:%M:%S %Y";
 	in =  "Mon Dec 30 17:28:44 2019";
@@ -456,9 +452,8 @@
 	printf("timestamp_defmt_asc(%s, %s) = %s, error: %d\n", in, fmt, out, i);
 	free(out);
 
-	{ ECPGtrans(__LINE__, NULL, "rollback");
+	{ ECPGtrans(__LINE__, NULL, "rollback", 0, 0, 1, NULL);
 #line 381 "dt_test.pgc"
->>>>>>> 95d2576d
 
 if (sqlca.sqlcode < 0) sqlprint ( );}
 #line 381 "dt_test.pgc"
